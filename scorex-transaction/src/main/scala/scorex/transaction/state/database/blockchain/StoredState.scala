package scorex.transaction.state.database.blockchain

import org.h2.mvstore.{MVMap, MVStore}
import play.api.libs.json.{JsNumber, JsObject}
import scorex.account.Account
import scorex.block.Block
import scorex.crypto.encode.Base58
import scorex.crypto.hash.FastCryptographicHash
import scorex.settings.WavesHardForkParameters
import scorex.transaction._
import scorex.transaction.assets._
import scorex.transaction.state.database.state._
<<<<<<< HEAD
import scorex.utils.{LogMVMapBuilder, NTP, ScorexLogging}
=======
import scorex.utils.{LogMVMapBuilder, ScorexLogging}
>>>>>>> c4419024

import scala.concurrent.duration._
import scala.annotation.tailrec
import scala.collection.JavaConversions._
import scala.concurrent.duration._
import scala.util.control.NonFatal
import scala.util.{Failure, Success, Try}
import scorex.transaction.assets.exchange.{OrderCancelTransaction, OrderMatch}


/** Store current balances only, and balances changes within effective balance depth.
  * Store transactions for selected accounts only.
  * If no filename provided, blockchain lives in RAM (intended for tests only).
  *
  * Use apply method of StoredState object to create new instance
  */
class StoredState(val db: MVStore, settings: WavesHardForkParameters) extends LagonakiState with ScorexLogging
  with OrderMatchStoredState {

  val assetsExtension = new AssetsExtendedState(db)

  val HeightKey = "height"
  val DataKey = "dataset"
  val LastStates = "lastStates"
  val IncludedTx = "includedTx"
  //todo put all transactions in the same map and use links to it
  val AllTxs = "IssueTxs"

  if (db.getStoreVersion > 0) db.rollback()

  private def accountChanges(key: Address): MVMap[Int, Row] = db.openMap(key.toString, new LogMVMapBuilder[Int, Row])

  private val lastStates: MVMap[Address, Int] = db.openMap(LastStates, new LogMVMapBuilder[Address, Int])

  /**
    * Transaction Signature -> Block height Map
    */
  private val includedTx: MVMap[Array[Byte], Int] = db.openMap(IncludedTx, new LogMVMapBuilder[Array[Byte], Int])

  /**
    * Transaction ID -> serialized transaction
    */
  val transactionsMap: MVMap[Array[Byte], Array[Byte]] =
  db.openMap(AllTxs, new LogMVMapBuilder[Array[Byte], Array[Byte]])

  private val heightMap: MVMap[String, Int] = db.openMap(HeightKey, new LogMVMapBuilder[String, Int])

  if (Option(heightMap.get(HeightKey)).isEmpty) heightMap.put(HeightKey, 0)

  def stateHeight: Int = heightMap.get(HeightKey)

  private def setStateHeight(height: Int): Unit = heightMap.put(HeightKey, height)

  private val accountAssetsMap: MVMap[String, Set[String]] = db.openMap("", new LogMVMapBuilder[String, Set[String]])

  private def updateAccountAssets(address: Address, assetId: Option[AssetId]): Unit = {
    if (assetId.isDefined) {
      val asset = Base58.encode(assetId.get)
      val assets = Option(accountAssetsMap.get(address)).getOrElse(Set.empty[String])
      accountAssetsMap.put(address, assets + asset)
    }
  }

  private def getAccountAssets(address: Address): Set[String] =
    Option(accountAssetsMap.get(address)).getOrElse(Set.empty[String])

  private def getIssueTransaction(assetId: AssetId): Option[IssueTransaction] =
    Option(transactionsMap.get(assetId)).flatMap(b => IssueTransaction.parseBytes(b).toOption)

  def getAccountBalance(account: Account): Map[AssetId, (Long, Boolean, Long, IssueTransaction)] = {
    val address = account.address
    getAccountAssets(address).foldLeft(Map.empty[AssetId, (Long, Boolean, Long, IssueTransaction)]) { (result, asset) =>
      val triedAssetId = Base58.decode(asset)
      val balance = balanceByKey(address + asset)

      if (triedAssetId.isSuccess) {
        val assetId = triedAssetId.get
        val maybeIssueTransaction = getIssueTransaction(assetId)
        if (maybeIssueTransaction.isDefined)
          result.updated(assetId, (balance, isAssetReissuable(assetId), totalAssetQuantity(assetId), maybeIssueTransaction.get))
        else result
      } else result
    }
  }

  private[blockchain] def applyChanges(changes: Map[AssetAcc, (AccState, Reason)], blockTs: Long = NTP.correctedTime()): Unit = synchronized {
    setStateHeight(stateHeight + 1)
    val h = stateHeight
    changes.foreach { ch =>
      val change = Row(ch._2._1, ch._2._2, Option(lastStates.get(ch._1.key)).getOrElse(0))
      accountChanges(ch._1.key).put(h, change)
      lastStates.put(ch._1.key, h)
      ch._2._2.foreach {
        case tx: AssetIssuance =>
          transactionsMap.put(tx.id, tx.bytes)
          assetsExtension.addAsset(tx.assetId, h, tx.id, tx.quantity, tx.reissuable)
          includedTx.put(tx.id, h)
<<<<<<< HEAD
        case om: OrderMatch =>
          transactionsMap.put(om.id, om.bytes)
          putOrderMatch(om, blockTs)
          includedTx.put(om.id, h)
        case oc: OrderCancelTransaction =>
          transactionsMap.put(oc.id, oc.bytes)
          putOrderCancel(oc)
=======
        case tx: DeleteTransaction =>
          assetsExtension.burnAsset(tx.assetId, h, tx.id, -tx.amount)
>>>>>>> c4419024
        case tx =>
          includedTx.put(tx.id, h)
      }
      updateAccountAssets(ch._1.account.address, ch._1.assetId)
    }
  }

  def rollbackTo(rollbackTo: Int): State = synchronized {
    def deleteNewer(key: Address): Unit = {
      val currentHeight = lastStates.get(key)
      if (currentHeight > rollbackTo) {
        val dataMap = accountChanges(key)
        val changes = dataMap.remove(currentHeight)
        changes.reason.foreach(t => {
          includedTx.remove(t.id)
          transactionsMap.remove(t.id)
          t match {
            case t: AssetIssuance =>
              assetsExtension.rollbackTo(t.assetId, currentHeight)
            case t: DeleteTransaction =>
              assetsExtension.rollbackTo(t.assetId, currentHeight)
            case _ =>
          }
        })
        val prevHeight = changes.lastRowHeight
        lastStates.put(key, prevHeight)
        deleteNewer(key)
      }
    }

    lastStates.keySet().foreach { key =>
      deleteNewer(key)
    }
    setStateHeight(rollbackTo)
    this
  }

  override def processBlock(block: Block): Try[State] = Try {
    val trans = block.transactions
    val fees: Map[AssetAcc, (AccState, Reason)] = block.consensusModule.feesDistribution(block)
      .map(m => m._1 -> (AccState(assetBalance(m._1) + m._2), List(FeesStateChange(m._2))))

    log.debug(s"${block.timestampField.value} < ${settings.allowTemporaryNegativeUntil} = ${block.timestampField.value < settings.allowTemporaryNegativeUntil}")
    val newBalances: Map[AssetAcc, (AccState, Reason)] = calcNewBalances(trans, fees, block.timestampField.value < settings.allowTemporaryNegativeUntil)
    newBalances.foreach(nb => require(nb._2._1.balance >= 0))

    applyChanges(newBalances, block.timestampField.value)
    log.trace(s"New state height is $stateHeight, hash: $hash, totalBalance: $totalBalance")

    this
  }


  private[blockchain] def calcNewBalances(trans: Seq[Transaction], fees: Map[AssetAcc, (AccState, Reason)], allowTemporaryNegative: Boolean):
  Map[AssetAcc, (AccState, Reason)] = {
    val newBalances: Map[AssetAcc, (AccState, Reason)] = trans.foldLeft(fees) { case (changes, tx) =>
      tx.balanceChanges().foldLeft(changes) { case (iChanges, bc) =>
        //update balances sheet
        val currentChange = iChanges.getOrElse(bc.assetAcc, (AccState(assetBalance(bc.assetAcc)), List.empty))
        val newBalance = if (currentChange._1.balance == Long.MinValue) Long.MinValue
        else Try(Math.addExact(currentChange._1.balance, bc.delta)).getOrElse(Long.MinValue)

        if (newBalance < 0 && !allowTemporaryNegative) {
          throw new Error(s"Transaction leads to negative balance ($newBalance): ${tx.json}")
        }

        iChanges.updated(bc.assetAcc, (AccState(newBalance), tx +: currentChange._2))
      }
    }
    newBalances
  }

  private[blockchain] def filterValidTransactions(trans: Seq[Transaction]):
  Seq[Transaction] = {
    trans.foldLeft((Map.empty[AssetAcc, (AccState, Reason)], Seq.empty[Transaction])) {
      case ((currentState, validTxs), tx) =>
      try {
        val newState = tx.balanceChanges().foldLeft(currentState) { case (iChanges, bc) =>
          //update balances sheet
          val currentChange = iChanges.getOrElse(bc.assetAcc, (AccState(assetBalance(bc.assetAcc)), List.empty))
          val newBalance = if (currentChange._1.balance == Long.MinValue) Long.MinValue
          else Try(Math.addExact(currentChange._1.balance, bc.delta)).getOrElse(Long.MinValue)

          if (newBalance < 0 && tx.timestamp >= settings.allowTemporaryNegativeUntil) {
            throw new Error(s"Transaction leads to negative balance ($newBalance): ${tx.json}")
          }

          iChanges.updated(bc.assetAcc, (AccState(newBalance), tx +: currentChange._2))
        }
        (newState, validTxs :+ tx)
      } catch {
        case NonFatal(e) =>
          (currentState, validTxs)
      }
    }._2
  }

  override def balance(account: Account, atHeight: Option[Int] = None): Long =
    assetBalance(AssetAcc(account, None), atHeight)

  def assetBalance(account: AssetAcc, atHeight: Option[Int] = None): Long = {
    balanceByKey(account.key, atHeight)
  }

  def isAssetReissuable(assetId: AssetId): Boolean = assetsExtension.isReissuable(assetId)

  def totalAssetQuantity(assetId: AssetId): Long = assetsExtension.getAssetQuantity(assetId)

  override def balanceWithConfirmations(account: Account, confirmations: Int, heightOpt: Option[Int]): Long =
    balance(account, Some(Math.max(1, heightOpt.getOrElse(stateHeight) - confirmations)))

  private def balanceByKey(key: String, atHeight: Option[Int] = None): Long = {
    Option(lastStates.get(key)) match {
      case Some(h) if h > 0 =>
        val requiredHeight = atHeight.getOrElse(stateHeight)
        require(requiredHeight >= 0, s"Height should not be negative, $requiredHeight given")

        def loop(hh: Int, min: Long = Long.MaxValue): Long = {
          val row = accountChanges(key).get(hh)
          require(Option(row).isDefined, s"accountChanges($key).get($hh) is null. lastStates.get(address)=$h")
          if (hh <= requiredHeight) Math.min(row.state.balance, min)
          else if (row.lastRowHeight == 0) 0L
          else loop(row.lastRowHeight, Math.min(row.state.balance, min))
        }

        loop(h)
      case _ =>
        0L
    }
  }

  def totalBalance: Long = lastStates.keySet().toList.map(address => balanceByKey(address)).sum

  private val DefaultLimit = 50

  override def accountTransactions(account: Account, limit: Int = DefaultLimit): Seq[Transaction] = {
    val accountAssets = getAccountAssets(account.address)
    val keys = account.address :: accountAssets.map(account.address + _).toList

    keys.foldLeft(Seq.empty[Transaction]) { (result, key) =>
      val transactions = Option(lastStates.get(key)) match {
        case Some(accHeight) =>
          val m = accountChanges(key)

          def loop(h: Int, acc: Seq[Transaction]): Seq[Transaction] = Option(m.get(h)) match {
            case Some(heightChangesBytes) if acc.length < limit =>
              val heightChanges = heightChangesBytes
              val heightTransactions = heightChanges.reason.toArray.filter(_.isInstanceOf[Transaction])
                .map(_.asInstanceOf[Transaction])
              loop(heightChanges.lastRowHeight, heightTransactions ++ acc)
            case _ => acc
          }

          loop(accHeight, Seq.empty)
        case None => Seq.empty
      }
      result ++ transactions
    }.distinct
  }.takeRight(limit)

  def lastAccountLagonakiTransaction(account: Account): Option[LagonakiTransaction] = {
    def loop(h: Int, address: Address): Option[LagonakiTransaction] = {
      val changes = accountChanges(address)
      Option(changes.get(h)) match {
        case Some(row) =>
          val accountTransactions = row.reason.filter(_.isInstanceOf[LagonakiTransaction])
            .map(_.asInstanceOf[LagonakiTransaction])
            .filter(_.creator.isDefined).filter(_.creator.get.address == address)
          if (accountTransactions.nonEmpty) Some(accountTransactions.maxBy(_.timestamp))
          else loop(row.lastRowHeight, address)
        case _ => None
      }
    }

    Option(lastStates.get(account.address)) match {
      case Some(height) => loop(height, account.address)
      case None => None
    }
  }

  override def included(id: Array[Byte], heightOpt: Option[Int]): Option[Int] =
    Option(includedTx.get(id)).filter(_ < heightOpt.getOrElse(Int.MaxValue))

  /**
    * Returns sequence of valid transactions
    */
  override final def validate(trans: Seq[Transaction], heightOpt: Option[Int] = None, blockTime: Long): Seq[Transaction] = {
    val height = heightOpt.getOrElse(stateHeight)

    val txs = trans.filter(t => isValid(t, height))
    val allowInvalidPaymentTransactionsByTimestamp = txs.nonEmpty && txs.map(_.timestamp).max < settings.allowInvalidPaymentTransactionsByTimestamp
    val validTransactions = if (allowInvalidPaymentTransactionsByTimestamp) {
      txs
    } else {
      val invalidPaymentTransactionsByTimestamp = invalidatePaymentTransactionsByTimestamp(txs)
      excludeTransactions(txs, invalidPaymentTransactionsByTimestamp)
    }

    val allowTransactionsFromFutureByTimestamp = validTransactions.nonEmpty && validTransactions.map(_.timestamp).max < settings.allowTransactionsFromFutureUntil
    val filteredFromFuture = if (allowTransactionsFromFutureByTimestamp) {
      validTransactions
    } else {
      filterTransactionsFromFuture(validTransactions, blockTime)
    }

    val allowUnissuedAssets = filteredFromFuture.nonEmpty && txs.map(_.timestamp).max < settings.allowUnissuedAssetsUntil

    def filterValidTransactionsByState(trans: Seq[Transaction]): Seq[Transaction] = {
      val (state, validTxs) = trans.foldLeft((Map.empty[AssetAcc, (AccState, Reason)], Seq.empty[Transaction])) {
        case ((currentState, seq), tx) =>
          try {
            val changes = if (allowUnissuedAssets) tx.balanceChanges() else tx.balanceChanges().sortBy(_.delta)
            val newState = changes.foldLeft(currentState) { case (iChanges, bc) =>
              //update balances sheet
              def safeSum(first: Long, second: Long): Long = {
                try {
                  Math.addExact(first, second)
                } catch {
                  case e: ArithmeticException =>
                    throw new Error(s"Transaction leads to overflow balance: $first + $second = ${first + second}")
                }
              }

              val currentChange = iChanges.getOrElse(bc.assetAcc, (AccState(assetBalance(bc.assetAcc)), List.empty))
              val newBalance = safeSum(currentChange._1.balance, bc.delta)
              if (newBalance >= 0 || tx.timestamp < settings.allowTemporaryNegativeUntil) {
                iChanges.updated(bc.assetAcc, (AccState(newBalance), tx +: currentChange._2))
              } else {
                throw new Error(s"Transaction leads to negative state: ${currentChange._1.balance} + ${bc.delta} = ${currentChange._1.balance + bc.delta}")
              }
            }
            (newState, seq :+ tx)
          } catch {
            case NonFatal(e) =>
              (currentState, seq)
          }
      }
      validTxs
    }

    filterCancelOrderMatch(filterValidTransactionsByState(filteredFromFuture))
  }

  private def excludeTransactions(transactions: Seq[Transaction], exclude: Iterable[Transaction]) =
    transactions.filter(t1 => !exclude.exists(t2 => t2.id sameElements t1.id))

  private def invalidatePaymentTransactionsByTimestamp(transactions: Seq[Transaction]): Seq[Transaction] = {
    val paymentTransactions = transactions.filter(_.isInstanceOf[PaymentTransaction])
      .map(_.asInstanceOf[PaymentTransaction])

    val initialSelection: Map[String, (List[Transaction], Long)] = Map(paymentTransactions.map { payment =>
      val address = payment.sender.address
      val stateTimestamp = lastAccountLagonakiTransaction(payment.sender) match {
        case Some(lastTransaction) => lastTransaction.timestamp
        case _ => 0
      }
      address -> (List[Transaction](), stateTimestamp)
    }: _*)

    val orderedTransaction = paymentTransactions.sortBy(_.timestamp)
    val selection: Map[String, (List[Transaction], Long)] = orderedTransaction.foldLeft(initialSelection) { (s, t) =>
      val address = t.sender.address
      val tuple = s(address)
      if (t.timestamp > tuple._2) {
        s.updated(address, (tuple._1, t.timestamp))
      } else {
        s.updated(address, (tuple._1 :+ t, tuple._2))
      }
    }

    selection.foldLeft(List[Transaction]()) { (l, s) => l ++ s._2._1 }
  }

  private def filterTransactionsFromFuture(transactions: Seq[Transaction], blockTime: Long): Seq[Transaction] = {
    transactions.filter {
      tx => (tx.timestamp - blockTime).millis <= SimpleTransactionModule.MaxTimeForUnconfirmed
    }
  }

  private[blockchain] def isValid(transaction: Transaction, height: Int): Boolean = transaction match {
    case tx: PaymentTransaction =>
      tx.validate == ValidationResult.ValidateOke && (
        transaction.timestamp < settings.allowInvalidPaymentTransactionsByTimestamp ||
          transaction.timestamp >= settings.allowInvalidPaymentTransactionsByTimestamp && isTimestampCorrect(tx))
    case tx: TransferTransaction =>
      tx.validate == ValidationResult.ValidateOke && included(tx.id, None).isEmpty
    case tx: IssueTransaction =>
      tx.validate == ValidationResult.ValidateOke && included(tx.id, None).isEmpty
    case tx: ReissueTransaction =>
      val reissueValid: Boolean = {
        val sameSender = isIssuerAddress(tx.assetId, tx.sender.address)
        val reissuable = assetsExtension.isReissuable(tx.assetId)
        sameSender && reissuable
      }
      reissueValid && tx.validate == ValidationResult.ValidateOke && included(tx.id, None).isEmpty
<<<<<<< HEAD
    case tx: OrderMatch =>
      isOrderMatchValid(tx) && included(tx.id, None).isEmpty
    case tx: OrderCancelTransaction =>
      tx.isValid && included(tx.id, None).isEmpty
=======
    case tx: DeleteTransaction =>
      tx.timestamp > settings.allowDeleteTransactionAfterTimestamp && tx.validate == ValidationResult.ValidateOke &&
        isIssuerAddress(tx.assetId, tx.sender.address) && included(tx.id, None).isEmpty
>>>>>>> c4419024
    case gtx: GenesisTransaction =>
      height == 0
    case otx: Any =>
      log.error(s"Wrong kind of tx: $otx")
      false
  }

  private def isIssuerAddress(assetId: Array[Byte], address: String): Boolean = {
    Option(transactionsMap.get(assetId)).exists(b =>
      IssueTransaction.parseBytes(b) match {
        case Success(issue) =>
          issue.sender.address == address
        case Failure(f) =>
          log.debug(s"Can't deserialise issue tx", f)
          false
      })
  }

  private def isTimestampCorrect(tx: PaymentTransaction): Boolean = {
    lastAccountLagonakiTransaction(tx.sender) match {
      case Some(lastTransaction) => lastTransaction.timestamp < tx.timestamp
      case None => true
    }
  }

  //for debugging purposes only
  def toJson(heightOpt: Option[Int] = None): JsObject = {
    val ls = lastStates.keySet().map(add => add -> balanceByKey(add, heightOpt))
      .filter(b => b._2 != 0).toList.sortBy(_._1)
    JsObject(ls.map(a => a._1 -> JsNumber(a._2)).toMap)
  }

  //for debugging purposes only
  override def toString: String = toJson().toString()

  def hash: Int = {
    (BigInt(FastCryptographicHash(toString.getBytes)) % Int.MaxValue).toInt
  }

}<|MERGE_RESOLUTION|>--- conflicted
+++ resolved
@@ -10,11 +10,7 @@
 import scorex.transaction._
 import scorex.transaction.assets._
 import scorex.transaction.state.database.state._
-<<<<<<< HEAD
 import scorex.utils.{LogMVMapBuilder, NTP, ScorexLogging}
-=======
-import scorex.utils.{LogMVMapBuilder, ScorexLogging}
->>>>>>> c4419024
 
 import scala.concurrent.duration._
 import scala.annotation.tailrec
@@ -112,7 +108,8 @@
           transactionsMap.put(tx.id, tx.bytes)
           assetsExtension.addAsset(tx.assetId, h, tx.id, tx.quantity, tx.reissuable)
           includedTx.put(tx.id, h)
-<<<<<<< HEAD
+        case tx: DeleteTransaction =>
+          assetsExtension.burnAsset(tx.assetId, h, tx.id, -tx.amount)
         case om: OrderMatch =>
           transactionsMap.put(om.id, om.bytes)
           putOrderMatch(om, blockTs)
@@ -120,10 +117,6 @@
         case oc: OrderCancelTransaction =>
           transactionsMap.put(oc.id, oc.bytes)
           putOrderCancel(oc)
-=======
-        case tx: DeleteTransaction =>
-          assetsExtension.burnAsset(tx.assetId, h, tx.id, -tx.amount)
->>>>>>> c4419024
         case tx =>
           includedTx.put(tx.id, h)
       }
@@ -419,16 +412,13 @@
         sameSender && reissuable
       }
       reissueValid && tx.validate == ValidationResult.ValidateOke && included(tx.id, None).isEmpty
-<<<<<<< HEAD
+    case tx: DeleteTransaction =>
+      tx.timestamp > settings.allowDeleteTransactionAfterTimestamp && tx.validate == ValidationResult.ValidateOke &&
+        isIssuerAddress(tx.assetId, tx.sender.address) && included(tx.id, None).isEmpty
     case tx: OrderMatch =>
       isOrderMatchValid(tx) && included(tx.id, None).isEmpty
     case tx: OrderCancelTransaction =>
       tx.isValid && included(tx.id, None).isEmpty
-=======
-    case tx: DeleteTransaction =>
-      tx.timestamp > settings.allowDeleteTransactionAfterTimestamp && tx.validate == ValidationResult.ValidateOke &&
-        isIssuerAddress(tx.assetId, tx.sender.address) && included(tx.id, None).isEmpty
->>>>>>> c4419024
     case gtx: GenesisTransaction =>
       height == 0
     case otx: Any =>
