package scorex.crypto.ads.merkle

import java.io.{FileOutputStream, RandomAccessFile}
import java.nio.file.{Files, Paths}

import scorex.crypto.CryptographicHash.Digest
import scorex.crypto.ads.merkle.TreeStorage.Position
import scorex.crypto.{CryptographicHash, Sha256}
import scorex.utils.ScorexLogging

import scala.annotation.tailrec

class MerkleTree[H <: CryptographicHash](treeFolder: String,
                                         val nonEmptyBlocks: Position,
                                         blockSize: Int = 1024,
                                         hash: H = Sha256
                                        ) extends ScorexLogging {

  import MerkleTree._

  val level = calculateRequiredLevel(nonEmptyBlocks)

  lazy val storage = new TreeStorage(treeFolder + TreeFileName, level)

  val rootHash: Digest = getHash((level, 0)).get

  storage.commit()

  def byIndex(index: Position): Option[AuthDataBlock[Block]] = {
    if (index < nonEmptyBlocks && index >= 0) {
      @tailrec
      def calculateTreePath(n: Position, currentLevel: Int, acc: Seq[Digest] = Seq()): Seq[Digest] = {
        if (currentLevel < level) {
          val hashOpt = if (n % 2 == 0) getHash((currentLevel, n + 1)) else getHash((currentLevel, n - 1))
          hashOpt match {
            case Some(h) =>
              calculateTreePath(n / 2, currentLevel + 1, h +: acc)
            case None if currentLevel == 0 && index == nonEmptyBlocks - 1 =>
              calculateTreePath(n / 2, currentLevel + 1, emptyHash +: acc)
            case None =>
              log.error(s"Enable to get hash for lev=$currentLevel, position=$n")
              acc.reverse
          }
        } else {
          acc.reverse
        }
      }

<<<<<<< HEAD
      leaves.lift(index).flatMap(l =>
        l match {
          case Leaf(data) =>
            val treePath = calculateTreePath(index, rootNode, Size)
            Some(AuthDataBlock(data, treePath))
          case _ =>
            None
        }
      )
=======
      val path = Paths.get(treeFolder + "/" + index)
      val data: Block = Files.readAllBytes(path)
      val treePath = calculateTreePath(index, 0)
      Some(AuthDataBlock(data, treePath))
    } else {
      None
>>>>>>> fe005559
    }
  }

  private lazy val emptyHash = hash.hash("")

  def getHash(key: TreeStorage.Key): Option[Digest] = {
    storage.get(key) match {
      case None =>
        if (key._1 > 0) {
          val h1 = getHash((key._1 - 1, key._2 * 2))
          val h2 = getHash((key._1 - 1, key._2 * 2 + 1))
          val calculatedHash = (h1, h2) match {
            case (Some(hash1), Some(hash2)) => hash.hash(hash1 ++ hash2)
            case (Some(h), _) => hash.hash(h ++ emptyHash)
            case (_, Some(h)) => hash.hash(emptyHash ++ h)
            case _ => emptyHash
          }
          storage.set(key, calculatedHash)
          Some(calculatedHash)
        } else {
          None
        }
      case digest =>
        digest
    }
  }
}


object MerkleTree {
  type Block = Array[Byte]

  val TreeFileName = "/hashTree"

  def fromFile[H <: CryptographicHash](fileName: String,
                                       treeFolder: String,
                                       blockSize: Int = 1024,
                                       hash: H = Sha256
                                      ): MerkleTree[H] = {
    val byteBuffer = new Array[Byte](blockSize)

    def readLines(bigDataFilePath: String, chunkIndex: Position): Array[Byte] = {
      val randomAccessFile = new RandomAccessFile(fileName, "r")
      try {
        val seek = chunkIndex * blockSize
        randomAccessFile.seek(seek)
        randomAccessFile.read(byteBuffer)
        byteBuffer
      } finally {
        randomAccessFile.close()
      }
    }

    val nonEmptyBlocks: Position = {
      val randomAccessFile = new RandomAccessFile(fileName, "r")
      try {
        (randomAccessFile.length / blockSize).toInt
      } finally {
        randomAccessFile.close()
      }
    }

    val level = calculateRequiredLevel(nonEmptyBlocks)

    lazy val storage = new TreeStorage(treeFolder + TreeFileName, level)

    def processBlocks(currentBlock: Position = 0): Unit = {
      val block: Block = readLines(fileName, currentBlock)
      val fos = new FileOutputStream(treeFolder + "/" + currentBlock)
      fos.write(block)
      fos.close()
      storage.set((0, currentBlock), hash.hash(block))
      if (currentBlock < nonEmptyBlocks - 1) {
        processBlocks(currentBlock + 1)
      }
    }

    processBlocks()

    storage.commit()
    storage.close()

    new MerkleTree(treeFolder, nonEmptyBlocks, blockSize, hash)
  }

  private def log2(x: Double): Double = math.log(x) / math.log(2)

  def calculateRequiredLevel(numberOfDataBlocks: Position): Int = {
    math.ceil(log2(numberOfDataBlocks)).toInt
  }
}<|MERGE_RESOLUTION|>--- conflicted
+++ resolved
@@ -46,24 +46,12 @@
         }
       }
 
-<<<<<<< HEAD
-      leaves.lift(index).flatMap(l =>
-        l match {
-          case Leaf(data) =>
-            val treePath = calculateTreePath(index, rootNode, Size)
-            Some(AuthDataBlock(data, treePath))
-          case _ =>
-            None
-        }
-      )
-=======
       val path = Paths.get(treeFolder + "/" + index)
       val data: Block = Files.readAllBytes(path)
       val treePath = calculateTreePath(index, 0)
       Some(AuthDataBlock(data, treePath))
     } else {
       None
->>>>>>> fe005559
     }
   }
 
