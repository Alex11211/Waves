--- conflicted
+++ resolved
@@ -100,17 +100,13 @@
         sha256F.name     -> sha256F,
         //dsl
         addressFromPublicKeyF.name -> addressFromPublicKeyF,
-<<<<<<< HEAD
         addressFromString.name     -> addressFromString,
         //state
         txByIdF.name       -> txByIdF,
         getLongF.name      -> getLongF,
         getBooleanF.name   -> getBooleanF,
-        getByteArrayF.name -> getByteArrayF
-=======
-        addressFromBytesF.name     -> addressFromBytesF,
+        getByteArrayF.name -> getByteArrayF,
         addressFromRecipientF.name -> addressFromRecipientF
->>>>>>> f6983404
       )
     )
   }
