--- conflicted
+++ resolved
@@ -16,27 +16,6 @@
   import White._
   import fastparse.noApi._
 
-<<<<<<< HEAD
-  private val varName = CharIn('A' to 'Z').rep(1).!
-
-  private def numberP: P[CONST_LONG]    = P(CharIn('0' to '9').rep(min = 1).!.map(t => CONST_LONG(t.toInt)))
-  private def trueP: P[TRUE.type]      = P("true").map(_ => TRUE)
-  private def falseP: P[FALSE.type]    = P("false").map(_ => FALSE)
-  private def bracesP: P[EXPR]         = P("(" ~ block ~ ")")
-  private def curlyBracesP: P[EXPR]    = P("{" ~ block ~ "}")
-  private def letP: P[LET]             = P("let " ~ varName ~ "=" ~ block).map { case ((x, y)) => LET(x, y) }
-  private def refP: P[REF]             = P(varName).map(x => REF(x))
-  private def ifP: P[IF]               = P("if" ~ "(" ~ block ~ ")" ~ "then" ~ block ~ "else" ~ block).map { case (x, y, z) => IF(x, y, z) }
-  private def isDefined: P[IS_DEFINED] = P("isDefined" ~ "(" ~ block ~ ")").map(b => IS_DEFINED(b))
-  private def getP: P[GET]             = P("get" ~ "(" ~ block ~ ")").map(b => GET(b))
-  private def someP: P[SOME]           = P("Some" ~ "(" ~ block ~ ")").map(x => SOME(x))
-  private def noneP: P[NONE.type]      = P("None").map(_ => NONE)
-
-  private def functionCallArgs : P[Seq[EXPR]] = expr.rep(min = 0, sep = ",")
-
-  private def functionCallP : P[FUNCTION_CALL] = P(varName ~ "(" ~ functionCallArgs ~ ")").map {
-    case (functionName, args) => FUNCTION_CALL(functionName,args.toList)
-=======
   private val keywords = Set("let", "base58", "true", "false", "if", "then", "else")
 
   private val lowerChar = CharIn('a' to 'z')
@@ -45,7 +24,7 @@
   private val digit     = CharIn('0' to '9')
   private val varName   = (char.repX(min = 1, max = 1) ~~ (digit | char).repX()).!.filter(!keywords.contains(_))
 
-  private def numberP: P[CONST_INT] = P(digit.rep(min = 1).!.map(t => CONST_INT(t.toInt)))
+  private def numberP: P[CONST_LONG] = P(digit.rep(min = 1).!.map(t => CONST_LONG(t.toInt)))
   private def trueP: P[TRUE.type]   = P("true").map(_ => TRUE)
   private def falseP: P[FALSE.type] = P("false").map(_ => FALSE)
   private def bracesP: P[EXPR]      = P("(" ~ block ~ ")")
@@ -60,7 +39,6 @@
 
   private def functionCallP: P[FUNCTION_CALL] = P(varName ~ "(" ~ functionCallArgs ~ ")").map {
     case (functionName, args) => FUNCTION_CALL(functionName, args.toList)
->>>>>>> f8a7b6c7
   }
 
   private def getterP: P[GETTER] = P(refP ~ "." ~ varName).map { case ((b, f)) => GETTER(b, f) }
