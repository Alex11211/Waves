package com.wavesplatform.matcher.market

import akka.actor.{ActorSystem, Props}
import akka.persistence.inmemory.extension.{InMemoryJournalStorage, InMemorySnapshotStorage, StorageExtension}
import akka.testkit.{ImplicitSender, TestKit, TestProbe}
import com.wavesplatform.matcher.MatcherTestData
import com.wavesplatform.matcher.fixtures.RestartableActor
import com.wavesplatform.matcher.fixtures.RestartableActor.RestartActor
import com.wavesplatform.matcher.market.OrderBookActor._
import com.wavesplatform.matcher.model.Events.Event
import com.wavesplatform.matcher.model.{BuyLimitOrder, LimitOrder, SellLimitOrder}
import com.wavesplatform.settings.WavesSettings
import org.h2.mvstore.MVStore
import org.scalamock.scalatest.PathMockFactory
import org.scalatest._
import play.api.libs.json.{JsObject, JsString}
import scorex.settings.WavesHardForkParameters
import scorex.transaction.SimpleTransactionModule._
import scorex.transaction._
<<<<<<< HEAD
import scorex.transaction.assets.exchange.{AssetPair, ExchangeTransaction}
import scorex.transaction.state.database.blockchain.StoredState
=======
import scorex.transaction.assets.exchange.{AssetPair, OrderMatch}
import scorex.transaction.state.database.blockchain.{AssetsExtendedState, StoredState}
import scorex.transaction.state.database.state.extension._
import scorex.transaction.state.database.state.storage.{MVStoreAssetsExtendedStateStorage, MVStoreOrderMatchStorage, MVStoreStateStorage}
>>>>>>> a5167535
import scorex.utils.ScorexLogging
import scorex.wallet.Wallet

import scala.concurrent.duration._

class OrderBookActorSpecification extends TestKit(ActorSystem("MatcherTest"))
  with WordSpecLike
  with Matchers
  with BeforeAndAfterAll
  with ImplicitSender
  with MatcherTestData
  with BeforeAndAfterEach
  with ScorexLogging
  with PathMockFactory {

  override def afterAll: Unit = {
    TestKit.shutdownActorSystem(system)
  }

  var eventsProbe = TestProbe()

  val pair = AssetPair(Some("BTC".getBytes), Some("WAVES".getBytes))
  val db = new MVStore.Builder().compress().open()
  val storedState = fromDBWithUnlimitedBalance(db, WavesHardForkParameters.Disabled)


  val settings = new WavesSettings(JsObject(Seq(
    "matcher" -> JsObject(
      Seq("account" -> JsString(MatcherAccount.address))
    )
  )))
  val wallet = new Wallet(None, "matcher", Option(WalletSeed))
  wallet.generateNewAccount()
  var actor = system.actorOf(Props(new OrderBookActor(pair, storedState,
    wallet, settings, stub[TransactionModule[StoredInBlock]]) with RestartableActor))


  override protected def beforeEach() = {
    val tp = TestProbe()
    tp.send(StorageExtension(system).journalStorage, InMemoryJournalStorage.ClearJournal)
    tp.expectMsg(akka.actor.Status.Success(""))
    tp.send(StorageExtension(system).snapshotStorage, InMemorySnapshotStorage.ClearSnapshots)
    tp.expectMsg(akka.actor.Status.Success(""))
    super.beforeEach()

    val transactionModule = stub[TransactionModule[StoredInBlock]]
    (transactionModule.isValid(_: Transaction, _: Long)).when(*, *).returns(true).anyNumberOfTimes()

    actor = system.actorOf(Props(new OrderBookActor(pair, storedState,
      wallet, settings, transactionModule) with RestartableActor))

    eventsProbe = TestProbe()
    system.eventStream.subscribe(eventsProbe.ref, classOf[Event])
  }

  "OrderBookActror" should {

    "place buy orders" in {
      val ord1 = buy(pair, 34118, 1583290045643L)
      val ord2 = buy(pair, 34120, 170484969L)
      val ord3 = buy(pair, 34000, 44521418496L)

      actor ! ord1
      expectMsg(OrderAccepted(ord1))
      actor ! ord2
      expectMsg(OrderAccepted(ord2))
      actor ! ord3
      expectMsg(OrderAccepted(ord3))

      actor ! GetOrdersRequest
      expectMsg(GetOrdersResponse(Seq(ord2, ord1, ord3).map(LimitOrder(_))))
    }

    "place sell orders" in {
      val ord1 = sell(pair, 34110, 1583290045643L)
      val ord2 = sell(pair, 34220, 170484969L)
      val ord3 = sell(pair, 34000, 44521418496L)

      actor ! ord1
      expectMsg(OrderAccepted(ord1))
      actor ! ord2
      expectMsg(OrderAccepted(ord2))
      actor ! ord3
      expectMsg(OrderAccepted(ord3))

      actor ! GetOrdersRequest
      expectMsg(GetOrdersResponse(Seq(ord3, ord1, ord2).map(LimitOrder(_))))
    }

    "sell market" in {
      val ord1 = buy(pair, 100, 10)
      val ord2 = sell(pair, 100, 10)

      actor ! ord1
      actor ! ord2
      receiveN(2)

      actor ! GetOrdersRequest
      expectMsg(GetOrdersResponse(Seq.empty))
    }

    "place buy and sell order to the order book and preserve it after restart" in {
      val ord1 = buy(pair, 100, 10)
      val ord2 = sell(pair, 150, 15)

      actor ! ord1
      actor ! ord2
      receiveN(2)

      actor ! RestartActor
      actor ! GetOrdersRequest

      expectMsg(GetOrdersResponse(Seq(ord2, ord1).map(LimitOrder(_))))
    }

    "execute partial market orders and preserve remaining after restart" in {
      val ord1 = buy(pair, 100, 10)
      val ord2 = sell(pair, 100, 15)

      actor ! ord1
      expectMsgType[OrderAccepted]
      actor ! ord2
      expectMsgType[OrderAccepted]

      actor ! RestartActor
      actor ! GetOrdersRequest

      expectMsg(GetOrdersResponse(Seq(SellLimitOrder(ord2.price, 5, ord2))))
    }

    "execute one order fully and other partially and restore after restart" in {
      val ord1 = buy(pair, 100, 10)
      val ord2 = buy(pair, 100, 5)
      val ord3 = sell(pair, 100, 12)

      actor ! ord1
      actor ! ord2
      actor ! ord3
      receiveN(3)

      actor ! RestartActor

      actor ! GetBidOrdersRequest
      expectMsg(GetOrdersResponse(Seq(BuyLimitOrder(ord2.price, 3, ord2))))

      actor ! GetAskOrdersRequest
      expectMsg(GetOrdersResponse(Seq.empty))

    }

    "match multiple best orders at once and restore after restart" in {
      val ord1 = sell(pair, 100, 10)
      val ord2 = sell(pair, 100, 5)
      val ord3 = sell(pair, 90, 5)
      val ord4 = buy(pair, 100, 19)

      actor ! ord1
      actor ! ord2
      actor ! ord3
      actor ! ord4
      receiveN(4)

      actor ! RestartActor

      actor ! GetBidOrdersRequest
      expectMsg(GetOrdersResponse(Seq.empty))

      actor ! GetAskOrdersRequest
      expectMsg(GetOrdersResponse(Seq(SellLimitOrder(ord2.price, 1, ord2))))

    }

    "execute orders at different price levels" in {
      val ord1 = sell(pair, 100, 10)
      val ord2 = sell(pair, 110, 5)
      val ord3 = sell(pair, 110, 10)
      val ord4 = buy(pair, 115, 22)

      actor ! ord1
      actor ! ord2
      actor ! ord3
      actor ! ord4
      receiveN(4)

      actor ! GetBidOrdersRequest
      expectMsg(GetOrdersResponse(Seq.empty))

      actor ! GetAskOrdersRequest
      expectMsg(GetOrdersResponse(Seq(SellLimitOrder(ord3.price, 3, ord3))))

    }

    "place orders and restart without waiting for responce" in {
      val ord1 = sell(pair, 100, 10)
      val ord2 = buy(pair, 100, 19)

      ignoreMsg {
        case GetOrdersResponse(_) => false
        case m => true
      }

      (1 to 1000).foreach({ i =>
        actor ! ord1.copy()
      })


      actor ! RestartActor

      within(5.seconds) {
        actor ! GetOrdersRequest
        val items = expectMsgType[GetOrdersResponse].orders.map(_.order.id) //should have size 1000
      }

    }

    "order matched with invalid order should keep matching with others, invalid is removed" in {
      val transactionModule = stub[TransactionModule[StoredInBlock]]
      val ord1 = buy(pair, 100, 20)
      val ord2 = buy(pair, 5000, 1000) // should be invalid
      val ord3 = sell(pair, 100, 10)

      actor = system.actorOf(Props(new OrderBookActor(pair, storedState,
        wallet, settings, transactionModule) with RestartableActor {
        override def isValid(orderMatch: OrderMatch): Boolean = {
          if (orderMatch.buyOrder == ord2) false
          else true
        }
      }))

      ignoreNoMsg()

<<<<<<< HEAD
        actor = system.actorOf(Props(new OrderBookActor(pair, storedState,
          wallet, settings, transactionModule) with RestartableActor {
          override def isValid(orderMatch: ExchangeTransaction): Boolean = {
            if (orderMatch.buyOrder == ord2) false
            else true
          }
        }))
=======
      actor ! ord1
      expectMsg(OrderAccepted(ord1))
      actor ! ord2
      expectMsg(OrderAccepted(ord2))
      actor ! ord3
      expectMsg(OrderAccepted(ord3))
>>>>>>> a5167535

      actor ! RestartActor

      actor ! GetBidOrdersRequest
      expectMsg(GetOrdersResponse(Seq(BuyLimitOrder(100, 10, ord1))))

      actor ! GetAskOrdersRequest
      expectMsg(GetOrdersResponse(Seq.empty))

    }
  }

  def fromDBWithUnlimitedBalance(mvStore: MVStore, settings: WavesHardForkParameters): StoredState = {
    val storage = new MVStoreStateStorage with MVStoreOrderMatchStorage with MVStoreAssetsExtendedStateStorage {
      override val db: MVStore = mvStore
      if (db.getStoreVersion > 0) db.rollback()
    }
    val extendedState = new AssetsExtendedState(storage)
    val incrementingTimestampValidator = new IncrementingTimestampValidator(settings, storage)
    val validators = Seq(
      extendedState,
      incrementingTimestampValidator,
      new GenesisValidator,
      new OrderMatchStoredState(storage),
      new IncludedValidator(storage, settings),
      new ActivatedValidator(settings)
    )
    new StoredState(storage, extendedState, incrementingTimestampValidator, validators, settings) {
      override def assetBalance(account: AssetAcc, atHeight: Option[Int]): Long = Long.MaxValue
    }
  }

}<|MERGE_RESOLUTION|>--- conflicted
+++ resolved
@@ -17,15 +17,10 @@
 import scorex.settings.WavesHardForkParameters
 import scorex.transaction.SimpleTransactionModule._
 import scorex.transaction._
-<<<<<<< HEAD
-import scorex.transaction.assets.exchange.{AssetPair, ExchangeTransaction}
-import scorex.transaction.state.database.blockchain.StoredState
-=======
 import scorex.transaction.assets.exchange.{AssetPair, OrderMatch}
 import scorex.transaction.state.database.blockchain.{AssetsExtendedState, StoredState}
 import scorex.transaction.state.database.state.extension._
 import scorex.transaction.state.database.state.storage.{MVStoreAssetsExtendedStateStorage, MVStoreOrderMatchStorage, MVStoreStateStorage}
->>>>>>> a5167535
 import scorex.utils.ScorexLogging
 import scorex.wallet.Wallet
 
@@ -257,22 +252,12 @@
 
       ignoreNoMsg()
 
-<<<<<<< HEAD
-        actor = system.actorOf(Props(new OrderBookActor(pair, storedState,
-          wallet, settings, transactionModule) with RestartableActor {
-          override def isValid(orderMatch: ExchangeTransaction): Boolean = {
-            if (orderMatch.buyOrder == ord2) false
-            else true
-          }
-        }))
-=======
       actor ! ord1
       expectMsg(OrderAccepted(ord1))
       actor ! ord2
       expectMsg(OrderAccepted(ord2))
       actor ! ord3
       expectMsg(OrderAccepted(ord3))
->>>>>>> a5167535
 
       actor ! RestartActor
 
