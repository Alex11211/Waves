package com.wavesplatform.matcher.market

import akka.actor.{Actor, ActorSystem, Props}
import akka.persistence.inmemory.extension.{InMemoryJournalStorage, InMemorySnapshotStorage, StorageExtension}
import akka.testkit.{ImplicitSender, TestActorRef, TestKit, TestProbe}
import com.wavesplatform.UtxPool
import com.wavesplatform.matcher.MatcherTestData
import com.wavesplatform.matcher.fixtures.RestartableActor
import com.wavesplatform.matcher.fixtures.RestartableActor.RestartActor
import com.wavesplatform.matcher.market.OrderBookActor._
import com.wavesplatform.matcher.market.OrderHistoryActor.{ValidateOrder, ValidateOrderResult}
import com.wavesplatform.matcher.model.Events.Event
import com.wavesplatform.matcher.model.{BuyLimitOrder, LimitOrder, SellLimitOrder}
import com.wavesplatform.settings.{Constants, FunctionalitySettings, WalletSettings}
import com.wavesplatform.state2.reader.StateReader
import com.wavesplatform.state2.{ByteStr, LeaseInfo, Portfolio}
import org.h2.mvstore.MVStore
import org.scalamock.scalatest.PathMockFactory
import org.scalatest._
import scorex.account.PrivateKeyAccount
import scorex.transaction._
import scorex.transaction.assets.IssueTransaction
import scorex.transaction.assets.exchange.{AssetPair, ExchangeTransaction, Order}
import scorex.utils.ScorexLogging
import scorex.wallet.Wallet

import scala.concurrent.duration._

class OrderBookActorSpecification extends TestKit(ActorSystem("MatcherTest"))
  with WordSpecLike
  with Matchers
  with BeforeAndAfterAll
  with ImplicitSender
  with MatcherTestData
  with BeforeAndAfterEach
  with ScorexLogging
  with PathMockFactory {

  override def afterAll: Unit = {
    TestKit.shutdownActorSystem(system)
  }

  var eventsProbe = TestProbe()

  val pair = AssetPair(Some(ByteStr("BTC".getBytes)), Some(ByteStr("WAVES".getBytes)))
  val db = new MVStore.Builder().compress().open()
  val storedState: StateReader = stub[StateReader]
  val hugeAmount = Long.MaxValue / 2
  (storedState.accountPortfolio _).when(*).returns(Portfolio(hugeAmount, LeaseInfo.empty, Map(
    ByteStr("BTC".getBytes) -> hugeAmount,
    ByteStr("WAVES".getBytes) -> hugeAmount
  )))
  val issueTransaction: IssueTransaction = IssueTransaction.create(
    PrivateKeyAccount("123".getBytes),
    "MinerReward".getBytes,
    Array.empty,
    10000000000L,
    8.toByte,
    true,
    100000L,
    10000L).right.get

  (storedState.transactionInfo _).when(*).returns(Some(1, issueTransaction))

  val settings = matcherSettings.copy(account = MatcherAccount.address)

  val wallet = Wallet(WalletSettings(None, "matcher", Some(WalletSeed)))
  wallet.generateNewAccount()

  val orderHistoryRef = TestActorRef(new Actor {
    def receive: Receive = {
      case ValidateOrder(o) => sender() ! ValidateOrderResult(Right(o))
      case _ =>
    }
  })

  var actor = system.actorOf(Props(new OrderBookActor(pair, orderHistoryRef,storedState,
<<<<<<< HEAD
    wallet, stub[UtxPool], settings, stub[History], stub[FunctionalitySettings]) with RestartableActor))
=======
    wallet, stub[UtxPool], settings, stub[History], FunctionalitySettings.TESTNET) with RestartableActor))
>>>>>>> ba503068


  override protected def beforeEach() = {
    val tp = TestProbe()
    tp.send(StorageExtension(system).journalStorage, InMemoryJournalStorage.ClearJournal)
    tp.expectMsg(akka.actor.Status.Success(""))
    tp.send(StorageExtension(system).snapshotStorage, InMemorySnapshotStorage.ClearSnapshots)
    tp.expectMsg(akka.actor.Status.Success(""))
    super.beforeEach()

    val history = stub[History]
    val functionalitySettings = stub[FunctionalitySettings]

    val utx = stub[UtxPool]
    (utx.putIfNew _).when(*, *).onCall((tx, _) => Right(tx))
    actor = system.actorOf(Props(new OrderBookActor(pair, orderHistoryRef, storedState,
<<<<<<< HEAD
      wallet, stub[UtxPool], settings, history, functionalitySettings) with RestartableActor {
//      override def validate(orderMatch: ExchangeTransaction): Either[ValidationError, SignedTransaction] = Right(orderMatch)
//
//      override def sendToNetwork(tx: SignedTransaction): Either[ValidationError, SignedTransaction] = Right(tx)
    }))
=======
      wallet, utx, settings, history, functionalitySettings) with RestartableActor))
>>>>>>> ba503068

    eventsProbe = TestProbe()
    system.eventStream.subscribe(eventsProbe.ref, classOf[Event])
  }

  "OrderBookActror" should {

    "place buy orders" in {
      val ord1 = buy(pair, 34118, 1583290045643L)
      val ord2 = buy(pair, 34120, 170484969L)
      val ord3 = buy(pair, 34000, 44521418496L)

      actor ! ord1
      expectMsg(OrderAccepted(ord1))
      actor ! ord2
      expectMsg(OrderAccepted(ord2))
      actor ! ord3
      expectMsg(OrderAccepted(ord3))

      actor ! GetOrdersRequest
      expectMsg(GetOrdersResponse(Seq(ord2, ord1, ord3).map(LimitOrder(_))))
    }

    "place sell orders" in {
      val ord1 = sell(pair, 34110, 1583290045643L)
      val ord2 = sell(pair, 34220, 170484969L)
      val ord3 = sell(pair, 34000, 44521418496L)

      actor ! ord1
      expectMsg(OrderAccepted(ord1))
      actor ! ord2
      expectMsg(OrderAccepted(ord2))
      actor ! ord3
      expectMsg(OrderAccepted(ord3))

      actor ! GetOrdersRequest
      expectMsg(GetOrdersResponse(Seq(ord3, ord1, ord2).map(LimitOrder(_))))
    }

    "sell market" in {
      val ord1 = buy(pair, 100, 10*Order.PriceConstant)
      val ord2 = buy(pair, 105, 10*Order.PriceConstant)

      actor ! ord1
      actor ! ord2
      receiveN(2)
      actor ! GetOrdersRequest
      expectMsg(GetOrdersResponse(Seq(BuyLimitOrder(ord2.price, ord2.amount, ord2), BuyLimitOrder(ord1.price, ord1.amount, ord1))))

      val ord3 = sell(pair, 100, 10*Order.PriceConstant)
      actor ! ord3
      expectMsg(OrderAccepted(ord3))

      actor ! GetOrdersRequest
      expectMsg(GetOrdersResponse(Seq(BuyLimitOrder(ord1.price, ord1.amount, ord1))))
    }

    "place buy and sell order to the order book and preserve it after restart" in {
      val ord1 = buy(pair, 100, 10*Order.PriceConstant)
      val ord2 = sell(pair, 150, 15*Order.PriceConstant)

      actor ! ord1
      actor ! ord2
      receiveN(2)

      actor ! RestartActor
      actor ! GetOrdersRequest

      expectMsg(GetOrdersResponse(Seq(ord2, ord1).map(LimitOrder(_))))
    }

    "execute partial market orders and preserve remaining after restart" in {
      val ord1 = buy(pair, 100, 10*Order.PriceConstant)
      val ord2 = sell(pair, 100, 15*Order.PriceConstant)

      actor ! ord1
      expectMsgType[OrderAccepted]
      actor ! ord2
      expectMsgType[OrderAccepted]

      actor ! RestartActor
      actor ! GetOrdersRequest

      expectMsg(GetOrdersResponse(Seq(SellLimitOrder(ord2.price, 5*Order.PriceConstant, ord2))))
    }

    "execute one order fully and other partially and restore after restart" in {
      val ord1 = buy(pair, 100, 10*Order.PriceConstant)
      val ord2 = buy(pair, 100, 5*Order.PriceConstant)
      val ord3 = sell(pair, 100, 12*Order.PriceConstant)

      actor ! ord1
      actor ! ord2
      actor ! ord3
      receiveN(3)

      actor ! RestartActor

      actor ! GetBidOrdersRequest
      expectMsg(GetOrdersResponse(Seq(BuyLimitOrder(ord2.price, 3*Order.PriceConstant, ord2))))

      actor ! GetAskOrdersRequest
      expectMsg(GetOrdersResponse(Seq.empty))

    }

    "match multiple best orders at once and restore after restart" in {
      val ord1 = sell(pair, 100, 10*Order.PriceConstant)
      val ord2 = sell(pair, 100, 5*Order.PriceConstant)
      val ord3 = sell(pair, 90, 5*Order.PriceConstant)
      val ord4 = buy(pair, 100, 19*Order.PriceConstant)

      actor ! ord1
      actor ! ord2
      actor ! ord3
      actor ! ord4
      receiveN(4)

      actor ! RestartActor

      actor ! GetBidOrdersRequest
      expectMsg(GetOrdersResponse(Seq.empty))

      actor ! GetAskOrdersRequest
      expectMsg(GetOrdersResponse(Seq(SellLimitOrder(ord2.price, 1*Order.PriceConstant, ord2))))

    }

    "execute orders at different price levels" in {
      val ord1 = sell(pair, 100, 10*Order.PriceConstant)
      val ord2 = sell(pair, 110, 5*Order.PriceConstant)
      val ord3 = sell(pair, 110, 10*Order.PriceConstant)
      val ord4 = buy(pair, 115, 22*Order.PriceConstant)

      actor ! ord1
      actor ! ord2
      actor ! ord3
      actor ! ord4
      receiveN(4)

      actor ! GetBidOrdersRequest
      expectMsg(GetOrdersResponse(Seq.empty))

      actor ! GetAskOrdersRequest
      expectMsg(GetOrdersResponse(Seq(SellLimitOrder(ord3.price, 3*Order.PriceConstant, ord3))))

    }

    "place orders and restart without waiting for responce" in {
      val ord1 = sell(pair, 100, 10*Order.PriceConstant)
      val ord2 = buy(pair, 100, 19*Order.PriceConstant)

      /*ignoreMsg {
        case GetOrdersResponse(_) => false
        case m => true
      }*/

      (1 to 100).foreach({ i =>
        actor ! ord1.copy()
      })

      receiveN(100)

      actor ! RestartActor

      within(5.seconds) {
        actor ! GetOrdersRequest
        val items = expectMsgType[GetOrdersResponse].orders.map(_.order.id) should have size 100
      }

    }

    "order matched with invalid order should keep matching with others, invalid is removed" in {
      val history = stub[History]
      val functionalitySettings = stub[FunctionalitySettings]
      val ord1 = buy(pair, 100, 20*Order.PriceConstant)
      val ord2 = buy(pair, 5000, 1000*Order.PriceConstant)
      // should be invalid
      val ord3 = sell(pair, 100, 10*Order.PriceConstant)

<<<<<<< HEAD
      actor = system.actorOf(Props(new OrderBookActor(pair, orderHistoryRef, storedState,
        wallet, stub[UtxPool], settings, history, functionalitySettings) with RestartableActor {
//        override def validate(orderMatch: ExchangeTransaction): Either[ValidationError, SignedTransaction] = {
//          if (orderMatch.buyOrder == ord2) Left(ValidationError.GenericError("test"))
//          else Right(orderMatch)
//        }
//
//        override def sendToNetwork(tx: SignedTransaction): Either[ValidationError, SignedTransaction] = Right(tx)
      }))
=======
      val pool = stub[UtxPool]
      (pool.putIfNew _).when(*, *).onCall { (tx, _) =>
        tx match {
          case om: ExchangeTransaction if om.buyOrder == ord2 => Left(ValidationError.GenericError("test"))
          case _ => Right(tx)
        }
      }
      actor = system.actorOf(Props(new OrderBookActor(pair, orderHistoryRef, storedState,
        wallet, pool, settings, history, functionalitySettings) with RestartableActor))
>>>>>>> ba503068

      actor ! ord1
      expectMsg(OrderAccepted(ord1))
      actor ! ord2
      expectMsg(OrderAccepted(ord2))
      actor ! ord3
      expectMsg(OrderAccepted(ord3))

      actor ! RestartActor

      actor ! GetBidOrdersRequest
      expectMsg(GetOrdersResponse(Seq(BuyLimitOrder(100 * Order.PriceConstant, 10*Order.PriceConstant, ord1))))

      actor ! GetAskOrdersRequest
      expectMsg(GetOrdersResponse(Seq.empty))

    }

    "partially execute order with small remaining part" in {
      val ord1 = sell(pair, 0.00041, 200000000)
      val ord2 = sell(pair, 0.0004, 100000000)
      val ord3 = buy(pair, 0.00045, 100000001)

      actor ! ord1
      actor ! ord2
      actor ! ord3
      receiveN(3)

      actor ! GetAskOrdersRequest
      expectMsg(GetOrdersResponse(Seq(SellLimitOrder((0.00041*Order.PriceConstant).toLong, 200000000, ord1))))

      /*actor ! GetOrderStatus(pair, ord2.idStr)
      expectMsg(GetOrderStatusResponse(LimitOrder.Filled))

      actor ! GetOrderStatus(pair, ord3.idStr)
      expectMsg(GetOrderStatusResponse(LimitOrder.Filled))*/
    }

    "partially execute order with zero fee remaining part" in {

      val ord1 = sell(pair, 0.0006999, 1500 * Constants.UnitsInWave)
      val ord2 = sell(pair, 0.00067634, 3075248828L)
      val ord3 = buy(pair, 0.00073697, 3075363900L)

      actor ! ord1
      actor ! ord2
      actor ! ord3
      receiveN(3)

      actor ! GetAskOrdersRequest
      expectMsg(GetOrdersResponse(Seq(SellLimitOrder((0.0006999*Order.PriceConstant).toLong, 1500 * Constants.UnitsInWave, ord1))))

      /*actor ! GetOrderStatus(pair, ord2.idStr)
      expectMsg(GetOrderStatusResponse(LimitOrder.Filled))

      actor ! GetOrderStatus(pair, ord3.idStr)
      expectMsg(GetOrderStatusResponse(LimitOrder.Filled))*/
    }

    "partially execute order with price > 1 and zero fee remaining part " in {
      val pair = AssetPair(Some(ByteStr("BTC".getBytes)), Some(ByteStr("USD".getBytes)))
      val ord1 = sell(pair, 1850, (0.1 * Constants.UnitsInWave).toLong)
      val ord2 = sell(pair, 1840, (0.01 * Constants.UnitsInWave).toLong)
      val ord3 = buy(pair, 2000, (0.0100001 * Constants.UnitsInWave).toLong)

      actor ! ord1
      actor ! ord2
      actor ! ord3
      receiveN(3)

      actor ! GetAskOrdersRequest
      expectMsg(GetOrdersResponse(Seq(SellLimitOrder((1850*Order.PriceConstant).toLong, (0.1 * Constants.UnitsInWave).toLong, ord1))))

      /*actor ! GetOrderStatus(pair, ord2.idStr)
      expectMsg(GetOrderStatusResponse(LimitOrder.Filled))

      actor ! GetOrderStatus(pair, ord3.idStr)
      expectMsg(GetOrderStatusResponse(LimitOrder.Filled))*/
    }
  }

}<|MERGE_RESOLUTION|>--- conflicted
+++ resolved
@@ -75,11 +75,7 @@
   })
 
   var actor = system.actorOf(Props(new OrderBookActor(pair, orderHistoryRef,storedState,
-<<<<<<< HEAD
-    wallet, stub[UtxPool], settings, stub[History], stub[FunctionalitySettings]) with RestartableActor))
-=======
     wallet, stub[UtxPool], settings, stub[History], FunctionalitySettings.TESTNET) with RestartableActor))
->>>>>>> ba503068
 
 
   override protected def beforeEach() = {
@@ -96,15 +92,7 @@
     val utx = stub[UtxPool]
     (utx.putIfNew _).when(*, *).onCall((tx, _) => Right(tx))
     actor = system.actorOf(Props(new OrderBookActor(pair, orderHistoryRef, storedState,
-<<<<<<< HEAD
-      wallet, stub[UtxPool], settings, history, functionalitySettings) with RestartableActor {
-//      override def validate(orderMatch: ExchangeTransaction): Either[ValidationError, SignedTransaction] = Right(orderMatch)
-//
-//      override def sendToNetwork(tx: SignedTransaction): Either[ValidationError, SignedTransaction] = Right(tx)
-    }))
-=======
       wallet, utx, settings, history, functionalitySettings) with RestartableActor))
->>>>>>> ba503068
 
     eventsProbe = TestProbe()
     system.eventStream.subscribe(eventsProbe.ref, classOf[Event])
@@ -285,17 +273,6 @@
       // should be invalid
       val ord3 = sell(pair, 100, 10*Order.PriceConstant)
 
-<<<<<<< HEAD
-      actor = system.actorOf(Props(new OrderBookActor(pair, orderHistoryRef, storedState,
-        wallet, stub[UtxPool], settings, history, functionalitySettings) with RestartableActor {
-//        override def validate(orderMatch: ExchangeTransaction): Either[ValidationError, SignedTransaction] = {
-//          if (orderMatch.buyOrder == ord2) Left(ValidationError.GenericError("test"))
-//          else Right(orderMatch)
-//        }
-//
-//        override def sendToNetwork(tx: SignedTransaction): Either[ValidationError, SignedTransaction] = Right(tx)
-      }))
-=======
       val pool = stub[UtxPool]
       (pool.putIfNew _).when(*, *).onCall { (tx, _) =>
         tx match {
@@ -305,7 +282,6 @@
       }
       actor = system.actorOf(Props(new OrderBookActor(pair, orderHistoryRef, storedState,
         wallet, pool, settings, history, functionalitySettings) with RestartableActor))
->>>>>>> ba503068
 
       actor ! ord1
       expectMsg(OrderAccepted(ord1))
