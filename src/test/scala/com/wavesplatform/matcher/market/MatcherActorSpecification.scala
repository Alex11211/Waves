package com.wavesplatform.matcher.market

import akka.actor.{Actor, ActorRef, ActorSystem, Props}
import akka.http.scaladsl.model.StatusCodes
import akka.persistence.inmemory.extension.{InMemoryJournalStorage, StorageExtension}
import akka.testkit.{ImplicitSender, TestActorRef, TestKit, TestProbe}
import com.wavesplatform.matcher.MatcherTestData
import com.wavesplatform.matcher.api.StatusCodeMatcherResponse
import com.wavesplatform.matcher.fixtures.RestartableActor
import com.wavesplatform.matcher.fixtures.RestartableActor.RestartActor
import com.wavesplatform.matcher.market.MatcherActor.{GetMarkets, GetMarketsResponse, MarketData}
import com.wavesplatform.matcher.market.OrderBookActor._
import com.wavesplatform.matcher.market.OrderHistoryActor.{ValidateOrder, ValidateOrderResult}
import com.wavesplatform.matcher.model.LevelAgg
import com.wavesplatform.settings.WalletSettings
import com.wavesplatform.state.{AssetDescription, Blockchain, ByteStr, LeaseBalance, Portfolio}
import com.wavesplatform.utx.UtxPool
import io.netty.channel.group.ChannelGroup
import org.scalamock.scalatest.PathMockFactory
import org.scalatest.{BeforeAndAfterAll, BeforeAndAfterEach, Matchers, WordSpecLike}
import scorex.account.{PrivateKeyAccount, PublicKeyAccount}
import scorex.settings.TestFunctionalitySettings
import scorex.transaction.AssetId
import scorex.transaction.assets.IssueTransaction
import scorex.transaction.assets.exchange.{AssetPair, Order, OrderType}
import scorex.utils.{NTP, ScorexLogging}
import scorex.wallet.Wallet

import scala.concurrent.duration.DurationInt

class MatcherActorSpecification
    extends TestKit(ActorSystem.apply("MatcherTest2"))
    with WordSpecLike
    with Matchers
    with BeforeAndAfterAll
    with ImplicitSender
    with MatcherTestData
    with BeforeAndAfterEach
    with ScorexLogging
    with PathMockFactory {

  val blockchain: Blockchain = stub[Blockchain]

  val settings = matcherSettings.copy(
    account = MatcherAccount.address,
    balanceWatching = BalanceWatcherWorkerActor.Settings(enable = false, oneAddressProcessingTimeout = 1.second)
  )
  val functionalitySettings = TestFunctionalitySettings.Stub
  val wallet                = Wallet(WalletSettings(None, "matcher", Some(WalletSeed)))
  wallet.generateNewAccount()

  val orderHistoryRef = TestActorRef(new Actor {
    def receive: Receive = {
      case ValidateOrder(o, _) => sender() ! ValidateOrderResult(Right(o))
      case _                   =>
    }
  })
  var actor: ActorRef = system.actorOf(Props(
    new MatcherActor(orderHistoryRef, wallet, mock[UtxPool], mock[ChannelGroup], settings, blockchain, functionalitySettings) with RestartableActor))

  val i1 = IssueTransaction
    .create(PrivateKeyAccount(Array.empty), "Unknown".getBytes(), Array.empty, 10000000000L, 8.toByte, true, 100000L, 10000L)
    .right
    .get
  val i2 = IssueTransaction
    .create(PrivateKeyAccount(Array.empty), "ForbiddenName".getBytes(), Array.empty, 10000000000L, 8.toByte, true, 100000L, 10000L)
    .right
    .get
  (blockchain.assetDescription _)
    .when(i2.id())
<<<<<<< HEAD
    .returns(Some(AssetDescription(i2.sender, "ForbiddenName".getBytes, "".getBytes, 8, false, i2.quantity, None, 0)))
  (storedState.assetDescription _)
    .when(*)
    .returns(Some(AssetDescription(PublicKeyAccount(Array(0: Byte)), "Unknown".getBytes, "".getBytes, 8, false, i1.quantity, None, 0)))
  (storedState.portfolio _).when(*).returns(Portfolio(Long.MaxValue, LeaseBalance.empty, Map(ByteStr("123".getBytes) -> Long.MaxValue)))
=======
    .returns(Some(AssetDescription(i2.sender, "ForbiddenName".getBytes, "".getBytes, 8, false, i2.quantity, None)))
  (blockchain.assetDescription _)
    .when(*)
    .returns(Some(AssetDescription(PublicKeyAccount(Array(0: Byte)), "Unknown".getBytes, "".getBytes, 8, false, i1.quantity, None)))
  (blockchain.portfolio _).when(*).returns(Portfolio(Long.MaxValue, LeaseBalance.empty, Map(ByteStr("123".getBytes) -> Long.MaxValue)))
>>>>>>> 254c034f

  override protected def beforeEach() = {
    val tp = TestProbe()
    tp.send(StorageExtension(system).journalStorage, InMemoryJournalStorage.ClearJournal)
    tp.expectMsg(akka.actor.Status.Success(""))
    super.beforeEach()

    actor = system.actorOf(
      Props(
        new MatcherActor(orderHistoryRef, wallet, mock[UtxPool], mock[ChannelGroup], settings, blockchain, functionalitySettings)
        with RestartableActor))
  }

  "MatcherActor" should {

    "AssetPair with same assets" in {
      def sameAssetsOrder(): Order =
        Order.apply(
          PrivateKeyAccount("123".getBytes()),
          MatcherAccount,
          AssetPair(strToSomeAssetId("asset1"), strToSomeAssetId("asset1")),
          OrderType.BUY,
          100000000L,
          100L,
          1L,
          1000L,
          100000L
        )

      val invalidOrder = sameAssetsOrder()
      actor ! invalidOrder
      expectMsg(StatusCodeMatcherResponse(StatusCodes.NotFound, "Invalid AssetPair"))
    }

    "AssetPair with predefined pair" in {
      def predefinedPair = AssetPair(ByteStr.decodeBase58("BASE2").toOption, ByteStr.decodeBase58("BASE1").toOption)

      actor ! GetOrderBookRequest(predefinedPair, None)
      expectMsg(GetOrderBookResponse(predefinedPair, Seq(), Seq()))

      def reversePredefinedPair = AssetPair(ByteStr.decodeBase58("BASE1").toOption, ByteStr.decodeBase58("BASE2").toOption)

      actor ! GetOrderBookRequest(reversePredefinedPair, None)
      expectMsg(StatusCodeMatcherResponse(StatusCodes.Found, "Invalid AssetPair ordering, should be reversed: BASE2-BASE1"))
    }

    "AssetPair with predefined price assets" in {
      def priceAsset = AssetPair(ByteStr.decodeBase58("ABC").toOption, ByteStr.decodeBase58("BASE1").toOption)

      actor ! GetOrderBookRequest(priceAsset, None)
      expectMsg(GetOrderBookResponse(priceAsset, Seq(), Seq()))

      def wrongPriceAsset = AssetPair(ByteStr.decodeBase58("BASE2").toOption, ByteStr.decodeBase58("CDE").toOption)

      actor ! GetOrderBookRequest(wrongPriceAsset, None)
      expectMsg(StatusCodeMatcherResponse(StatusCodes.Found, "Invalid AssetPair ordering, should be reversed: CDE-BASE2"))
    }

    "AssetPair with predefined price assets with priorities" in {
      def predefinedPair = AssetPair(ByteStr.decodeBase58("BASE").toOption, ByteStr.decodeBase58("BASE2").toOption)

      actor ! GetOrderBookRequest(predefinedPair, None)
      expectMsg(GetOrderBookResponse(predefinedPair, Seq(), Seq()))

      def reversePredefinedPair = AssetPair(ByteStr.decodeBase58("BASE2").toOption, ByteStr.decodeBase58("BASE").toOption)

      actor ! GetOrderBookRequest(reversePredefinedPair, None)
      expectMsg(StatusCodeMatcherResponse(StatusCodes.Found, "Invalid AssetPair ordering, should be reversed: BASE-BASE2"))
    }

    "AssetPair with unknown assets" in {
      def unknownAssets = AssetPair(ByteStr.decodeBase58("Some2").toOption, ByteStr.decodeBase58("Some1").toOption)

      actor ! GetOrderBookRequest(unknownAssets, None)
      expectMsg(GetOrderBookResponse(unknownAssets, Seq(), Seq()))

      def wrongUnknownAssets = AssetPair(ByteStr.decodeBase58("Some1").toOption, ByteStr.decodeBase58("Some2").toOption)

      actor ! GetOrderBookRequest(wrongUnknownAssets, None)
      expectMsg(StatusCodeMatcherResponse(StatusCodes.Found, "Invalid AssetPair ordering, should be reversed: Some2-Some1"))
    }

    "accept orders with AssetPair with same assets" in {
      def sameAssetsOrder(): Order =
        Order.apply(
          PrivateKeyAccount("123".getBytes()),
          MatcherAccount,
          AssetPair(strToSomeAssetId("asset1"), strToSomeAssetId("asset1")),
          OrderType.BUY,
          100000000L,
          100L,
          1L,
          1000L,
          100000L
        )

      val invalidOrder = sameAssetsOrder()
      actor ! invalidOrder
      expectMsg(StatusCodeMatcherResponse(StatusCodes.NotFound, "Invalid AssetPair"))
    }

    "restore OrderBook after restart" in {
      val pair  = AssetPair(strToSomeAssetId("123"), None)
      val order = buy(pair, 1, 2000)

      actor ! order
      expectMsg(OrderAccepted(order))

      actor ! RestartActor
      actor ! GetOrderBookRequest(pair, None)
      expectMsg(GetOrderBookResponse(pair, Seq(LevelAgg(100000000, 2000)), Seq()))
    }

    "return all open markets" in {
      val a1 = strToSomeAssetId("123")
      val a2 = strToSomeAssetId("234")

      val pair  = AssetPair(a2, a1)
      val order = buy(pair, 1, 2000)

      actor ! order
      expectMsg(OrderAccepted(order))

      actor ! GetMarkets

      val Predefined = AssetPair(ByteStr.decodeBase58("BASE2").toOption, ByteStr.decodeBase58("BASE1").toOption)

      expectMsgPF() {
        case GetMarketsResponse(publicKey,
                                Seq(MarketData(`Predefined`, "Unknown", "Unknown", _, _, _), MarketData(_, "Unknown", "Unknown", _, _, _))) =>
          publicKey shouldBe MatcherAccount.publicKey
      }
    }

    "GetOrderBookRequest to the blacklisted asset" in {
      def pair = AssetPair(ByteStr.decodeBase58("BLACKLST").toOption, ByteStr.decodeBase58("BASE1").toOption)

      actor ! GetOrderBookRequest(pair, None)
      expectMsg(StatusCodeMatcherResponse(StatusCodes.NotFound, "Invalid Asset ID: BLACKLST"))

      def fbdnNamePair = AssetPair(Some(i2.assetId()), ByteStr.decodeBase58("BASE1").toOption)

      actor ! GetOrderBookRequest(fbdnNamePair, None)
      expectMsg(StatusCodeMatcherResponse(StatusCodes.NotFound, "Invalid Asset Name: ForbiddenName"))
    }
  }

  "GetMarketsResponse" should {
    "serialize to json" in {
      val waves  = "WAVES"
      val a1Name = "BITCOIN"
      val a1     = strToSomeAssetId(a1Name)

      val a2Name = "US DOLLAR"
      val a2     = strToSomeAssetId(a2Name)

      val pair1 = AssetPair(a1, None)
      val pair2 = AssetPair(a1, a2)

      val now = NTP.correctedTime()
      val json =
        GetMarketsResponse(Array(), Seq(MarketData(pair1, a1Name, waves, now, None, None), MarketData(pair2, a1Name, a2Name, now, None, None))).json

      ((json \ "markets")(0) \ "priceAsset").as[String] shouldBe AssetPair.WavesName
      ((json \ "markets")(0) \ "priceAssetName").as[String] shouldBe waves
      ((json \ "markets")(0) \ "amountAsset").as[String] shouldBe a1.get.base58
      ((json \ "markets")(0) \ "amountAssetName").as[String] shouldBe a1Name
      ((json \ "markets")(0) \ "created").as[Long] shouldBe now

      ((json \ "markets")(1) \ "amountAssetName").as[String] shouldBe a1Name
    }
  }

  def strToSomeAssetId(s: String): Option[AssetId] = Some(ByteStr(s.getBytes()))
}<|MERGE_RESOLUTION|>--- conflicted
+++ resolved
@@ -68,19 +68,11 @@
     .get
   (blockchain.assetDescription _)
     .when(i2.id())
-<<<<<<< HEAD
     .returns(Some(AssetDescription(i2.sender, "ForbiddenName".getBytes, "".getBytes, 8, false, i2.quantity, None, 0)))
-  (storedState.assetDescription _)
+  (blockchain.assetDescription _)
     .when(*)
     .returns(Some(AssetDescription(PublicKeyAccount(Array(0: Byte)), "Unknown".getBytes, "".getBytes, 8, false, i1.quantity, None, 0)))
-  (storedState.portfolio _).when(*).returns(Portfolio(Long.MaxValue, LeaseBalance.empty, Map(ByteStr("123".getBytes) -> Long.MaxValue)))
-=======
-    .returns(Some(AssetDescription(i2.sender, "ForbiddenName".getBytes, "".getBytes, 8, false, i2.quantity, None)))
-  (blockchain.assetDescription _)
-    .when(*)
-    .returns(Some(AssetDescription(PublicKeyAccount(Array(0: Byte)), "Unknown".getBytes, "".getBytes, 8, false, i1.quantity, None)))
   (blockchain.portfolio _).when(*).returns(Portfolio(Long.MaxValue, LeaseBalance.empty, Map(ByteStr("123".getBytes) -> Long.MaxValue)))
->>>>>>> 254c034f
 
   override protected def beforeEach() = {
     val tp = TestProbe()
