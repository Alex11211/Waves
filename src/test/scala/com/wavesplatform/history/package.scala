--- conflicted
+++ resolved
@@ -34,11 +34,7 @@
   val DefaultWavesSettings: WavesSettings = settings.copy(blockchainSettings = DefaultBlockchainSettings)
 
   def domain(settings: WavesSettings): Domain = {
-<<<<<<< HEAD
-    val (history, _, stateReader, blockchainUpdater, _) = StorageFactory(open(), settings).get
-=======
-    val (history, _, _, stateReader, blockchainUpdater, _, _) = StorageFactory(settings).get
->>>>>>> 8293aa68
+    val (history, _, stateReader, blockchainUpdater, _, _) = StorageFactory(open(), settings).get
     Domain(history, stateReader, blockchainUpdater)
   }
 
