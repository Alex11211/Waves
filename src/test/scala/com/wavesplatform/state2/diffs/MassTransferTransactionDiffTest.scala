--- conflicted
+++ resolved
@@ -39,16 +39,8 @@
       } yield (genesis, assetIssue, transfer)
 
       forAll(setup) { case (genesis, issue, transfer) =>
-<<<<<<< HEAD
-        assertDiffAndState(db, Seq(block(Seq(genesis, issue))), block(Seq(transfer)), fs) { case (totalDiff, newState) =>
+        assertDiffAndState(Seq(block(Seq(genesis, issue))), block(Seq(transfer)), fs) { case (totalDiff, newState) =>
           assertBalanceInvariant(totalDiff)
-=======
-        assertDiffAndState(Seq(block(Seq(genesis, issue))), block(Seq(transfer)), fs) { case (totalDiff, newState) =>
-          val totalPortfolioDiff = Monoid.combineAll(totalDiff.portfolios.values)
-          totalPortfolioDiff.balance shouldBe 0
-          totalPortfolioDiff.effectiveBalance shouldBe 0
-          totalPortfolioDiff.assets.values.foreach(_ shouldBe 0)
->>>>>>> 0d37a1d7
 
           val totalAmount = transfer.transfers.map(_.amount).sum
           val fees = issue.fee + transfer.fee
