package com.wavesplatform.state.diffs

import com.wavesplatform.TransactionGen
import com.wavesplatform.features.BlockchainFeatures
import com.wavesplatform.state._
import org.scalatest.prop.PropertyChecks
import org.scalatest.{Matchers, PropSpec}
import scorex.crypto.encode.Base58
import scorex.lagonaki.mocks.TestBlock.{create => block}
import scorex.settings.TestFunctionalitySettings
import scorex.transaction.GenesisTransaction
import scorex.transaction.assets.{IssueTransaction, SponsorFeeTransaction, V1TransferTransaction}

class SponsorshipDiffTest extends PropSpec with PropertyChecks with Matchers with TransactionGen {

  def settings(sponsorshipActivationHeight: Int) =
    TestFunctionalitySettings.Enabled.copy(preActivatedFeatures = Map(BlockchainFeatures.FeeSponsorship.id -> sponsorshipActivationHeight),
                                           featureCheckBlocksPeriod = 1,
                                           blocksForFeatureActivation = 1)

  property("work") {
    val s = settings(0)
    val setup = for {
      master <- accountGen
      ts     <- timestampGen
      genesis: GenesisTransaction = GenesisTransaction.create(master, ENOUGH_AMT, ts).right.get
      (issueTx, sponsorTx, sponsor1Tx, cancelTx) <- sponsorFeeCancelSponsorFeeGen(master)
    } yield (genesis, issueTx, sponsorTx, sponsor1Tx, cancelTx)

    forAll(setup) {
      case (genesis, issue, sponsor, sponsor1, cancel) =>
        val setupBlocks = Seq(block(Seq(genesis, issue)))
        assertDiffAndState(setupBlocks, block(Seq(sponsor)), s) {
          case (diff, state) =>
            diff.sponsorship shouldBe Map(sponsor.assetId -> SponsorshipValue(sponsor.minAssetFee.get))
            state.assetDescription(sponsor.assetId).map(_.sponsorship) shouldBe sponsor.minAssetFee
        }
        assertDiffAndState(setupBlocks, block(Seq(sponsor, sponsor1)), s) {
          case (diff, state) =>
            diff.sponsorship shouldBe Map(sponsor.assetId -> SponsorshipValue(sponsor1.minAssetFee.get))
            state.assetDescription(sponsor.assetId).map(_.sponsorship) shouldBe sponsor1.minAssetFee
        }
        assertDiffAndState(setupBlocks, block(Seq(sponsor, sponsor1, cancel)), s) {
          case (diff, state) =>
            diff.sponsorship shouldBe Map(sponsor.assetId -> SponsorshipValue(0))
            state.assetDescription(sponsor.assetId).map(_.sponsorship) shouldBe Some(0)
        }
    }
  }

  property("validation fails if asset doesn't exist") {
    val s = settings(0)
    val setup = for {
      master <- accountGen
      ts     <- timestampGen
      genesis: GenesisTransaction = GenesisTransaction.create(master, ENOUGH_AMT, ts).right.get
      (_, sponsorTx, _, cancelTx) <- sponsorFeeCancelSponsorFeeGen(master)
    } yield (genesis, sponsorTx, cancelTx)

    forAll(setup) {
      case (genesis, sponsor, cancel) =>
        val setupBlocks = Seq(block(Seq(genesis)))
        assertDiffEi(setupBlocks, block(Seq(sponsor)), s) { blockDiffEi =>
          blockDiffEi should produce("Referenced assetId not found")
        }
        assertDiffEi(setupBlocks, block(Seq(cancel)), s) { blockDiffEi =>
          blockDiffEi should produce("Referenced assetId not found")
        }
    }
  }

  property("validation fails prior to feature activation") {
    val s = settings(100)
    val setup = for {
      master <- accountGen
      ts     <- timestampGen
      genesis: GenesisTransaction = GenesisTransaction.create(master, ENOUGH_AMT, ts).right.get
      (issueTx, sponsorTx, _, _) <- sponsorFeeCancelSponsorFeeGen(master)
    } yield (genesis, issueTx, sponsorTx)

    forAll(setup) {
      case (genesis, issue, sponsor) =>
        val setupBlocks = Seq(block(Seq(genesis, issue)))
        assertDiffEi(setupBlocks, block(Seq(sponsor)), s) { blockDiffEi =>
          blockDiffEi should produce("SponsorFeeTransaction transaction has not been activated")
        }
    }
  }

  property("not enough fee") {
    val s = settings(0)
    val setup = for {
      master <- accountGen
      ts     <- timestampGen
      genesis: GenesisTransaction = GenesisTransaction.create(master, 400000000, ts).right.get
      (issueTx, sponsorTx, _, _) <- sponsorFeeCancelSponsorFeeGen(master)
      recipient                  <- accountGen
      assetId = issueTx.id()
      assetOverspend = V1TransferTransaction
        .create(None, master, recipient.toAddress, 1000000, ts + 1, Some(assetId), issueTx.quantity + 1, Array.emptyByteArray)
        .right
        .get
<<<<<<< HEAD
      insufficientFee = V1TransferTransaction
        .create(None, master, recipient.toAddress, 1000000, ts + 2, Some(assetId), sponsorTx.minFee - 1, Array.emptyByteArray)
        .right
        .get
      fee = 3000 * sponsorTx.minFee
      wavesOverspend = V1TransferTransaction
=======
      insufficientFee = TransferTransaction
        .create(None, master, recipient.toAddress, 1000000, ts + 2, Some(assetId), sponsorTx.minAssetFee.get - 1, Array.emptyByteArray)
        .right
        .get
      fee = 3000 * sponsorTx.minAssetFee.get
      wavesOverspend = TransferTransaction
>>>>>>> ee3fcafe
        .create(None, master, recipient.toAddress, 1000000, ts + 3, Some(assetId), fee, Array.emptyByteArray)
        .right
        .get
    } yield (genesis, issueTx, sponsorTx, assetOverspend, insufficientFee, wavesOverspend)

    forAll(setup) {
      case (genesis, issue, sponsor, assetOverspend, insufficientFee, wavesOverspend) =>
        val setupBlocks = Seq(block(Seq(genesis, issue, sponsor)))
        assertDiffEi(setupBlocks, block(Seq(assetOverspend)), s) { blockDiffEi =>
          blockDiffEi should produce("unavailable funds")
        }
        assertDiffEi(setupBlocks, block(Seq(insufficientFee)), s) { blockDiffEi =>
          blockDiffEi should produce("does not exceed minimal value of 100000 WAVES")
        }
        assertDiffEi(setupBlocks, block(Seq(wavesOverspend)), s) { blockDiffEi =>
          if (wavesOverspend.fee > issue.quantity)
            blockDiffEi should produce("unavailable funds")
          else
            blockDiffEi should produce("negative waves balance")
        }
    }
  }

  property("sponsor has no WAVES but receives them just in time") {
    val s = settings(0)
    val setup = for {
      master    <- accountGen
      recipient <- accountGen
      ts        <- timestampGen
      genesis: GenesisTransaction = GenesisTransaction.create(master, 300000000, ts).right.get
      issue                       = IssueTransaction.create(master, Base58.decode("Asset").get, Array.emptyByteArray, 100, 2, false, 100000000, ts + 1).right.get
      assetId                     = issue.id()
<<<<<<< HEAD
      sponsor                     = SponsorFeeTransaction.create(1, master, assetId, 100, 100000000, ts + 2).right.get
      assetTransfer = V1TransferTransaction
=======
      sponsor                     = SponsorFeeTransaction.create(1, master, assetId, Some(100), 100000000, ts + 2).right.get
      assetTransfer = TransferTransaction
>>>>>>> ee3fcafe
        .create(Some(assetId), master, recipient, issue.quantity, ts + 3, None, 100000, Array.emptyByteArray)
        .right
        .get
      wavesTransfer = V1TransferTransaction
        .create(None, master, recipient, 99800000, ts + 4, None, 100000, Array.emptyByteArray)
        .right
        .get
      backWavesTransfer = V1TransferTransaction
        .create(None, recipient, master, 100000, ts + 5, Some(assetId), 100, Array.emptyByteArray)
        .right
        .get
    } yield (genesis, issue, sponsor, assetTransfer, wavesTransfer, backWavesTransfer)

    forAll(setup) {
      case (genesis, issue, sponsor, assetTransfer, wavesTransfer, backWavesTransfer) =>
        assertDiffAndState(Seq(block(Seq(genesis, issue, sponsor, assetTransfer, wavesTransfer))), block(Seq(backWavesTransfer)), s) {
          case (diff, state) =>
            val portfolio = state.portfolio(genesis.recipient)
            portfolio.balance shouldBe 0
            portfolio.assets(issue.id()) shouldBe issue.quantity
        }
    }
  }
}<|MERGE_RESOLUTION|>--- conflicted
+++ resolved
@@ -100,21 +100,12 @@
         .create(None, master, recipient.toAddress, 1000000, ts + 1, Some(assetId), issueTx.quantity + 1, Array.emptyByteArray)
         .right
         .get
-<<<<<<< HEAD
       insufficientFee = V1TransferTransaction
-        .create(None, master, recipient.toAddress, 1000000, ts + 2, Some(assetId), sponsorTx.minFee - 1, Array.emptyByteArray)
-        .right
-        .get
-      fee = 3000 * sponsorTx.minFee
-      wavesOverspend = V1TransferTransaction
-=======
-      insufficientFee = TransferTransaction
         .create(None, master, recipient.toAddress, 1000000, ts + 2, Some(assetId), sponsorTx.minAssetFee.get - 1, Array.emptyByteArray)
         .right
         .get
       fee = 3000 * sponsorTx.minAssetFee.get
-      wavesOverspend = TransferTransaction
->>>>>>> ee3fcafe
+      wavesOverspend = V1TransferTransaction
         .create(None, master, recipient.toAddress, 1000000, ts + 3, Some(assetId), fee, Array.emptyByteArray)
         .right
         .get
@@ -147,13 +138,8 @@
       genesis: GenesisTransaction = GenesisTransaction.create(master, 300000000, ts).right.get
       issue                       = IssueTransaction.create(master, Base58.decode("Asset").get, Array.emptyByteArray, 100, 2, false, 100000000, ts + 1).right.get
       assetId                     = issue.id()
-<<<<<<< HEAD
-      sponsor                     = SponsorFeeTransaction.create(1, master, assetId, 100, 100000000, ts + 2).right.get
+      sponsor                     = SponsorFeeTransaction.create(1, master, assetId, Some(100), 100000000, ts + 2).right.get
       assetTransfer = V1TransferTransaction
-=======
-      sponsor                     = SponsorFeeTransaction.create(1, master, assetId, Some(100), 100000000, ts + 2).right.get
-      assetTransfer = TransferTransaction
->>>>>>> ee3fcafe
         .create(Some(assetId), master, recipient, issue.quantity, ts + 3, None, 100000, Array.emptyByteArray)
         .right
         .get
