package tools

import java.io.{File, FileNotFoundException}

import com.typesafe.config.ConfigFactory
import com.wavesplatform.TransactionGen
import com.wavesplatform.settings.{GenesisSettings, GenesisTransactionSettings}
import com.wavesplatform.state2._
import net.ceedubs.ficus.Ficus._
import net.ceedubs.ficus.readers.ArbitraryTypeReader._
import scorex.account.{Address, AddressScheme, PrivateKeyAccount}
import scorex.block.Block
import scorex.consensus.nxt.NxtLikeConsensusBlockData
import scorex.crypto.hash.FastCryptographicHash.DigestSize
import scorex.transaction.GenesisTransaction
import scorex.transaction.TransactionParser.SignatureLength
import scorex.wallet.Wallet

import scala.concurrent.duration._

object GenesisBlockGenerator extends App with TransactionGen {

  private type SeedText = String
  private type Share = Long

  case class Settings(networkType: String,
                      initialBalance: Long,
                      baseTarget: Long,
                      averageBlockDelay: FiniteDuration,
                      timestamp: Long,
                      distributions: Map[SeedText, Share]) {
    private val distributionsSum = distributions.values.sum

<<<<<<< HEAD
  def generateFullAddressInfo() = {
    val acc = Wallet.generateNewAccount()
    val publicKey = ByteStr(acc.publicKey)
    val address = acc.toAddress

    (publicKey, address)
=======
    require(
      distributionsSum <= initialBalance,
      s"The sum of all balances should be <= $initialBalance, but it is $distributionsSum"
    )

    val networkByte: Byte = networkType.head.toByte
>>>>>>> 5b0fd1ae
  }

  case class FullAddressInfo(seedText: SeedText,
                             seed: ByteStr,
                             accountSeed: ByteStr,
                             accountPrivateKey: ByteStr,
                             accountPublicKey: ByteStr,
                             accountAddress: Address)

  private def toFullAddressInfo(seedText: SeedText): FullAddressInfo = {
    val seedHash = seedText.getBytes
    val acc = Wallet.generateNewAccount(seedHash, 0)

    FullAddressInfo(
      seedText = seedText,
      seed = ByteStr(seedHash),
      accountSeed = ByteStr(acc.seed),
      accountPrivateKey = ByteStr(acc.privateKey),
      accountPublicKey = ByteStr(acc.publicKey),
      accountAddress = acc.toAddress
    )
  }

  private val settings: Settings = {
    implicit val _ = net.ceedubs.ficus.readers.namemappers.implicits.hyphenCase

    val file = new File(args.headOption.getOrElse(throw new IllegalArgumentException("Specify a path to genesis.conf")))
    if (!file.exists()) {
      throw new FileNotFoundException(file.getCanonicalPath)
    }

    ConfigFactory.parseFile(file).as[Settings]("genesis-generator")
  }

  scorex.account.AddressScheme.current = new AddressScheme {
    override val chainId: Byte = settings.networkByte
  }

  val shares: Map[FullAddressInfo, Share] = {
    settings.distributions.map { case (seedText, part) => toFullAddressInfo(seedText) -> part }
  }

  val genesisTxs: Seq[GenesisTransaction] = shares
    .map { case (addrInfo, part) =>
      GenesisTransaction(addrInfo.accountAddress, part, settings.timestamp, ByteStr.empty)
    }
    .toSeq

  val genesisBlock: Block = {
    val reference = ByteStr(Array.fill(SignatureLength)(-1: Byte))
    val genesisSigner = PrivateKeyAccount(Array.empty)

    Block.buildAndSign(
      version = 1,
      timestamp = settings.timestamp,
      reference = reference,
      consensusData = NxtLikeConsensusBlockData(settings.baseTarget, ByteStr(Array.fill(DigestSize)(0: Byte))),
      transactionData = genesisTxs,
      signer = genesisSigner,
      featureVotes = Set.empty
    ).explicitGet()
  }

  val signature = genesisBlock.signerData.signature

  report(
    addrInfos = shares.keysIterator,
    settings = GenesisSettings(settings.timestamp, genesisBlock.timestamp, settings.initialBalance, Some(signature),
      genesisTxs.map { tx => GenesisTransactionSettings(tx.recipient.stringRepr, tx.amount) }, settings.baseTarget,
      settings.averageBlockDelay
    )
  )

  private def report(addrInfos: Iterator[FullAddressInfo],
                     settings: GenesisSettings): Unit = {

    val output = new StringBuilder
    output.append("Addresses:\n")
    addrInfos.zipWithIndex.foreach { case (acc, n) =>
      output.append(
        s"""($n):
           | Seed text:           ${acc.seedText}
           | Seed:                ${acc.seed}
           | Account seed:        ${acc.accountSeed}
           | Private account key: ${acc.accountPrivateKey}
           | Public account key:  ${acc.accountPublicKey}
           | Account address:     ${acc.accountAddress}
           |
           |""".stripMargin)
    }

    output.append(
      s"""Settings:
         |genesis {
         |  average-block-delay: ${settings.averageBlockDelay.toMillis}ms
         |  initial-base-target: ${settings.initialBaseTarget}
         |  timestamp: ${settings.timestamp}
         |  block-timestamp: ${settings.blockTimestamp}
         |  signature: "${settings.signature.get}"
         |  initial-balance: ${settings.initialBalance}
         |  transactions = [
         |    ${settings.transactions.map { x => s"""{recipient: "${x.recipient}", amount: ${x.amount}}""" }.mkString(",\n    ")}
         |  ]
         |}
         |""".stripMargin
    )

    output.append("\nDon't forget to delete the data!")
    System.out.print(output)

  }
}<|MERGE_RESOLUTION|>--- conflicted
+++ resolved
@@ -31,21 +31,12 @@
                       distributions: Map[SeedText, Share]) {
     private val distributionsSum = distributions.values.sum
 
-<<<<<<< HEAD
-  def generateFullAddressInfo() = {
-    val acc = Wallet.generateNewAccount()
-    val publicKey = ByteStr(acc.publicKey)
-    val address = acc.toAddress
-
-    (publicKey, address)
-=======
     require(
       distributionsSum <= initialBalance,
       s"The sum of all balances should be <= $initialBalance, but it is $distributionsSum"
     )
 
     val networkByte: Byte = networkType.head.toByte
->>>>>>> 5b0fd1ae
   }
 
   case class FullAddressInfo(seedText: SeedText,
@@ -79,6 +70,7 @@
 
     ConfigFactory.parseFile(file).as[Settings]("genesis-generator")
   }
+
 
   scorex.account.AddressScheme.current = new AddressScheme {
     override val chainId: Byte = settings.networkByte
