package scorex.lagonaki.mocks

import java.util.concurrent.ThreadLocalRandom

import com.wavesplatform.state2.ByteStr
import scorex.account.PrivateKeyAccount
import scorex.block._
import scorex.consensus.nxt.NxtLikeConsensusBlockData
import scorex.crypto.EllipticCurveImpl
import scorex.transaction.TransactionParser._
import scorex.transaction.{Transaction, TransactionParser}

<<<<<<< HEAD
import scala.util.{Random, Try}

sealed trait TestBlock {
  val defaultSigner = PrivateKeyAccount(Array.fill(TransactionParser.KeyLength)(0))

  val random: Random = new Random()

  def randomOfLength(length: Int): ByteStr = ByteStr(Array.fill(length)(random.nextInt().toByte))

  def randomSignature(): ByteStr = randomOfLength(SignatureLength)

  def sign(nonSignedBlock: Block): Block = {
    val toSign = nonSignedBlock.bytes
    val signature = EllipticCurveImpl.sign(defaultSigner, toSign)
    nonSignedBlock.copy(signerData = SignerData(defaultSigner, ByteStr(signature)))
  }

}
=======
import scala.util.Try

class TestBlock(val signer: PrivateKeyAccount) {

  private def random = ThreadLocalRandom.current()
>>>>>>> 69514d46

object TestBlock extends TestBlock {
  def create(txs: Seq[Transaction]): Block = create(time = Try(txs.map(_.timestamp).max).getOrElse(0), txs = txs)

  def create(time: Long, txs: Seq[Transaction]): Block = sign(Block(
    timestamp = time,
    version = 2,
    reference = randomSignature(),
<<<<<<< HEAD
    signerData = SignerData(defaultSigner, ByteStr.empty),
    consensusData = NxtLikeConsensusBlockData(1L, Array.fill(SignatureLength)(0: Byte)),
    transactionData = txs,
    supportedFeaturesIds = Set.empty))

  def withReference(ref: ByteStr): Block = sign(Block(0, 1, ref, SignerData(defaultSigner, ByteStr.empty),
    NxtLikeConsensusBlockData(1L, randomSignature().arr), Seq.empty, Set.empty))
}

object TestBlock3 extends TestBlock {
  def withReferenceAndFeatures(ref: ByteStr, features: Set[Short]): Block = sign(Block(0, 3, ref, SignerData(defaultSigner, ByteStr.empty),
    NxtLikeConsensusBlockData(1L, randomSignature().arr), Seq.empty, features))
}
=======
    signerData = SignerData(signer, ByteStr.empty),
    consensusData = NxtLikeConsensusBlockData(1L, ByteStr(Array.fill(SignatureLength)(0: Byte))),
    transactionData = txs,
    supportedFeaturesIds = Set.empty))

  def randomOfLength(length: Int): ByteStr = ByteStr(Array.fill(length)(random.nextInt().toByte))

  def randomSignature(): ByteStr = randomOfLength(SignatureLength)

  def withReference(ref: ByteStr): Block = sign(Block(0, 1, ref, SignerData(signer, ByteStr.empty),
    NxtLikeConsensusBlockData(1L, ByteStr(randomSignature().arr)), Seq.empty, Set.empty))

  private def sign(nonSignedBlock: Block): Block = {
    val toSign = nonSignedBlock.bytes
    val signature = EllipticCurveImpl.sign(signer, toSign)
    nonSignedBlock.copy(signerData = SignerData(signer, ByteStr(signature)))
  }

}

object TestBlock extends TestBlock(PrivateKeyAccount(Array.fill(TransactionParser.KeyLength)(0)))
>>>>>>> 69514d46
<|MERGE_RESOLUTION|>--- conflicted
+++ resolved
@@ -1,6 +1,5 @@
 package scorex.lagonaki.mocks
 
-import java.util.concurrent.ThreadLocalRandom
 
 import com.wavesplatform.state2.ByteStr
 import scorex.account.PrivateKeyAccount
@@ -10,8 +9,7 @@
 import scorex.transaction.TransactionParser._
 import scorex.transaction.{Transaction, TransactionParser}
 
-<<<<<<< HEAD
-import scala.util.{Random, Try}
+import scala.util.{Try,Random}
 
 sealed trait TestBlock {
   val defaultSigner = PrivateKeyAccount(Array.fill(TransactionParser.KeyLength)(0))
@@ -29,13 +27,6 @@
   }
 
 }
-=======
-import scala.util.Try
-
-class TestBlock(val signer: PrivateKeyAccount) {
-
-  private def random = ThreadLocalRandom.current()
->>>>>>> 69514d46
 
 object TestBlock extends TestBlock {
   def create(txs: Seq[Transaction]): Block = create(time = Try(txs.map(_.timestamp).max).getOrElse(0), txs = txs)
@@ -44,40 +35,17 @@
     timestamp = time,
     version = 2,
     reference = randomSignature(),
-<<<<<<< HEAD
     signerData = SignerData(defaultSigner, ByteStr.empty),
-    consensusData = NxtLikeConsensusBlockData(1L, Array.fill(SignatureLength)(0: Byte)),
+    consensusData = NxtLikeConsensusBlockData(1L, ByteStr(Array.fill(SignatureLength)(0: Byte))),
     transactionData = txs,
     supportedFeaturesIds = Set.empty))
 
+
   def withReference(ref: ByteStr): Block = sign(Block(0, 1, ref, SignerData(defaultSigner, ByteStr.empty),
-    NxtLikeConsensusBlockData(1L, randomSignature().arr), Seq.empty, Set.empty))
+    NxtLikeConsensusBlockData(1L, ByteStr(randomSignature().arr)), Seq.empty, Set.empty))
 }
 
 object TestBlock3 extends TestBlock {
   def withReferenceAndFeatures(ref: ByteStr, features: Set[Short]): Block = sign(Block(0, 3, ref, SignerData(defaultSigner, ByteStr.empty),
-    NxtLikeConsensusBlockData(1L, randomSignature().arr), Seq.empty, features))
-}
-=======
-    signerData = SignerData(signer, ByteStr.empty),
-    consensusData = NxtLikeConsensusBlockData(1L, ByteStr(Array.fill(SignatureLength)(0: Byte))),
-    transactionData = txs,
-    supportedFeaturesIds = Set.empty))
-
-  def randomOfLength(length: Int): ByteStr = ByteStr(Array.fill(length)(random.nextInt().toByte))
-
-  def randomSignature(): ByteStr = randomOfLength(SignatureLength)
-
-  def withReference(ref: ByteStr): Block = sign(Block(0, 1, ref, SignerData(signer, ByteStr.empty),
-    NxtLikeConsensusBlockData(1L, ByteStr(randomSignature().arr)), Seq.empty, Set.empty))
-
-  private def sign(nonSignedBlock: Block): Block = {
-    val toSign = nonSignedBlock.bytes
-    val signature = EllipticCurveImpl.sign(signer, toSign)
-    nonSignedBlock.copy(signerData = SignerData(signer, ByteStr(signature)))
-  }
-
-}
-
-object TestBlock extends TestBlock(PrivateKeyAccount(Array.fill(TransactionParser.KeyLength)(0)))
->>>>>>> 69514d46
+    NxtLikeConsensusBlockData(1L, ByteStr(randomSignature().arr)), Seq.empty, features))
+}