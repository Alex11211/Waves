--- conflicted
+++ resolved
@@ -72,11 +72,7 @@
              fee: Long,
              timestamp: Long): Either[ValidationError, CreateAliasTransaction] = {
     create(sender, alias, fee, timestamp, ByteStr.empty).right.map { unsigned =>
-<<<<<<< HEAD
-      unsigned.copy(signature = ByteStr(GostSign.sign(sender, unsigned.toSign)))
-=======
-      unsigned.copy(signature = ByteStr(EllipticCurveImpl.sign(sender, unsigned.toSign())))
->>>>>>> 5b0fd1ae
+      unsigned.copy(signature = ByteStr(GostSign.sign(sender, unsigned.toSign())))
     }
   }
 }