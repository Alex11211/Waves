package scorex.transaction

import com.wavesplatform.state2.ByteStr
import monix.eval.Coeval
import play.api.libs.json.{JsObject, Json}
import scorex.account.PublicKeyAccount
import com.wavesplatform.crypto.GostSign
import scorex.crypto.encode.Base58
import scorex.crypto.hash.FastCryptographicHash

trait SignedTransaction extends Transaction with Signed {
  val toSign: Coeval[Array[Byte]]

  val signature: ByteStr
  val sender: PublicKeyAccount
  override val id: Coeval[AssetId] = Coeval.evalOnce(ByteStr(FastCryptographicHash(toSign())))

  protected def jsonBase(): JsObject = Json.obj("type" -> transactionType.id,
    "id" -> id().base58,
    "sender" -> sender.address,
    "senderPublicKey" -> Base58.encode(sender.publicKey.getEncoded),
    "fee" -> assetFee._2,
    "timestamp" -> timestamp,
    "signature" -> this.signature.base58
  )

<<<<<<< HEAD
  lazy val signatureValid : Boolean = GostSign.verify(signature.arr, toSign, sender.publicKey)
=======
  val signatureValid: Coeval[Boolean] = Coeval.evalOnce(EllipticCurveImpl.verify(signature.arr, toSign(), sender.publicKey))
>>>>>>> 5b0fd1ae
}<|MERGE_RESOLUTION|>--- conflicted
+++ resolved
@@ -24,9 +24,5 @@
     "signature" -> this.signature.base58
   )
 
-<<<<<<< HEAD
-  lazy val signatureValid : Boolean = GostSign.verify(signature.arr, toSign, sender.publicKey)
-=======
-  val signatureValid: Coeval[Boolean] = Coeval.evalOnce(EllipticCurveImpl.verify(signature.arr, toSign(), sender.publicKey))
->>>>>>> 5b0fd1ae
+  val signatureValid: Coeval[Boolean] = Coeval.evalOnce(GostSign.verify(signature.arr, toSign(), sender.publicKey))
 }