package scorex.transaction.assets.exchange

import com.google.common.primitives.{Ints, Longs}
import io.swagger.annotations.ApiModelProperty
import play.api.libs.json.{JsObject, Json}
import scorex.account.{PrivateKeyAccount, PublicKeyAccount}
import scorex.crypto.EllipticCurveImpl
import scorex.crypto.hash.FastCryptographicHash
import scorex.serialization.BytesSerializable
import scorex.transaction.TransactionParser.TransactionType
import scorex.transaction.ValidationError.TransactionParameterValidationError
import scorex.transaction.{ValidationError, _}

import scala.util.{Failure, Success, Try}


sealed trait ExchangeTransaction extends SignedTransaction {
  def buyOrder: Order
  def sellOrder: Order
  def price: Long
  def amount: Long
  def buyMatcherFee: Long
  def sellMatcherFee: Long
  def fee: Long
}

object ExchangeTransaction {

  private case class ExchangeTransactionImpl(buyOrder: Order, sellOrder: Order, price: Long, amount: Long, buyMatcherFee: Long,
                                             sellMatcherFee: Long, fee: Long, timestamp: Long, signature: Array[Byte])
    extends ExchangeTransaction with BytesSerializable {

    override val transactionType: TransactionType.Value = TransactionType.ExchangeTransaction

    override val assetFee: (Option[AssetId], Long) = (None, fee)

    @ApiModelProperty(hidden = true)
    override val sender: PublicKeyAccount = buyOrder.matcherPublicKey

    lazy val toSign: Array[Byte] = Array(transactionType.id.toByte) ++
      Ints.toByteArray(buyOrder.bytes.length) ++ Ints.toByteArray(sellOrder.bytes.length) ++
      buyOrder.bytes ++ sellOrder.bytes ++ Longs.toByteArray(price) ++ Longs.toByteArray(amount) ++
      Longs.toByteArray(buyMatcherFee) ++ Longs.toByteArray(sellMatcherFee) ++ Longs.toByteArray(fee) ++
      Longs.toByteArray(timestamp)

    override def bytes: Array[Byte] = toSign ++ signature

    override def json: JsObject = jsonBase() ++ Json.obj(
      "order1" -> buyOrder.json,
      "order2" -> sellOrder.json,
      "price" -> price,
      "amount" -> amount,
      "buyMatcherFee" -> buyMatcherFee,
      "sellMatcherFee" -> sellMatcherFee
    )
<<<<<<< HEAD

    override def balanceChanges(): Seq[BalanceChange] = {

      val matcherChange = Seq(BalanceChange(AssetAcc(buyOrder.matcherPublicKey, None), buyMatcherFee + sellMatcherFee - fee))
      val buyFeeChange = Seq(BalanceChange(AssetAcc(buyOrder.senderPublicKey, None), -buyMatcherFee))
      val sellFeeChange = Seq(BalanceChange(AssetAcc(sellOrder.senderPublicKey, None), -sellMatcherFee))

      val exchange = Seq(
        (buyOrder.senderPublicKey, (buyOrder.assetPair.priceAsset, -buyOrder.getSpendAmount(price, amount).get)),
        (buyOrder.senderPublicKey, (buyOrder.assetPair.amountAsset, buyOrder.getReceiveAmount(price, amount).get)),
        (sellOrder.senderPublicKey, (sellOrder.assetPair.priceAsset, sellOrder.getReceiveAmount(price, amount).get)),
        (sellOrder.senderPublicKey, (sellOrder.assetPair.amountAsset, -sellOrder.getSpendAmount(price, amount).get))
      )

      buyFeeChange ++ sellFeeChange ++ matcherChange ++
        exchange.map(c => BalanceChange(AssetAcc(c._1, c._2._1), c._2._2))
    }
=======
>>>>>>> 5219eb86
  }

  private def createUnverified(buyOrder: Order, sellOrder: Order, price: Long, amount: Long,
      buyMatcherFee: Long, sellMatcherFee: Long, fee: Long, timestamp: Long, signature: Option[Array[Byte]] = None) = {
    lazy val priceIsValid: Boolean = price <= buyOrder.price && price >= sellOrder.price

    if (fee <= 0) {
      Left(ValidationError.InsufficientFee)
    } else if (amount <= 0) {
      Left(ValidationError.NegativeAmount)
    } else if (price <= 0) {
      Left(TransactionParameterValidationError("price should be > 0"))
    } else if (price > Order.MaxAmount) {
      Left(TransactionParameterValidationError("price too large"))
    } else if (amount > Order.MaxAmount) {
      Left(TransactionParameterValidationError("price too large"))
    } else if (sellMatcherFee > Order.MaxAmount) {
      Left(TransactionParameterValidationError("sellMatcherFee too large"))
    } else if (buyMatcherFee > Order.MaxAmount) {
      Left(TransactionParameterValidationError("buyMatcherFee too large"))
    } else if (fee > Order.MaxAmount) {
      Left(TransactionParameterValidationError("fee too large"))
    } else if (buyOrder.orderType != OrderType.BUY) {
      Left(TransactionParameterValidationError("buyOrder should has OrderType.BUY"))
    } else if (sellOrder.orderType != OrderType.SELL) {
      Left(TransactionParameterValidationError("sellOrder should has OrderType.SELL"))
    } else if (buyOrder.matcherPublicKey != sellOrder.matcherPublicKey) {
      Left(TransactionParameterValidationError("buyOrder.matcher should be the same as sellOrder.matcher"))
    } else if (buyOrder.assetPair != sellOrder.assetPair) {
      Left(TransactionParameterValidationError("Both orders should have same AssetPair"))
    } else if (!buyOrder.isValid(timestamp)) {
      Left(TransactionParameterValidationError("buyOrder"))
    } else if (!sellOrder.isValid(timestamp)) {
      Left(TransactionParameterValidationError("sellOrder"))
    } else if (!priceIsValid) {
      Left(TransactionParameterValidationError("priceIsValid"))
    } else {
      Right(ExchangeTransactionImpl(buyOrder, sellOrder, price, amount, buyMatcherFee, sellMatcherFee, fee, timestamp, signature.orNull))
    }
  }

  def create(matcher: PrivateKeyAccount, buyOrder: Order, sellOrder: Order, price: Long, amount: Long,
             buyMatcherFee: Long, sellMatcherFee: Long, fee: Long, timestamp: Long): Either[ValidationError, ExchangeTransaction] = {
    createUnverified(buyOrder, sellOrder, price, amount, buyMatcherFee, sellMatcherFee, fee, timestamp).right.map { unverified =>
      unverified.copy(signature = EllipticCurveImpl.sign(matcher.privateKey, unverified.toSign))
    }
  }

  def create(buyOrder: Order, sellOrder: Order, price: Long, amount: Long,
             buyMatcherFee: Long, sellMatcherFee: Long, fee: Long, timestamp: Long, signature: Array[Byte]): Either[ValidationError, ExchangeTransaction] = {
    createUnverified(buyOrder, sellOrder, price, amount, buyMatcherFee, sellMatcherFee, fee, timestamp, Some(signature))
      .right.flatMap(SignedTransaction.verify)
  }

  def parseBytes(bytes: Array[Byte]): Try[ExchangeTransaction] = Try {
    require(bytes.head == TransactionType.ExchangeTransaction.id)
    parseTail(bytes.tail).get
  }

  def parseTail(bytes: Array[Byte]): Try[ExchangeTransaction] = Try {
    var from = 0
    val o1Size = Ints.fromByteArray(bytes.slice(from, from + 4));
    from += 4
    val o2Size = Ints.fromByteArray(bytes.slice(from, from + 4));
    from += 4
    val o1 = Order.parseBytes(bytes.slice(from, from + o1Size)).get;
    from += o1Size
    val o2 = Order.parseBytes(bytes.slice(from, from + o2Size)).get;
    from += o2Size
    val price = Longs.fromByteArray(bytes.slice(from, from + 8));
    from += 8
    val amount = Longs.fromByteArray(bytes.slice(from, from + 8));
    from += 8
    val buyMatcherFee = Longs.fromByteArray(bytes.slice(from, from + 8));
    from += 8
    val sellMatcherFee = Longs.fromByteArray(bytes.slice(from, from + 8));
    from += 8
    val fee = Longs.fromByteArray(bytes.slice(from, from + 8));
    from += 8
    val timestamp = Longs.fromByteArray(bytes.slice(from, from + 8));
    from += 8
    val signature = bytes.slice(from, from + TransactionParser.SignatureLength);
    from += TransactionParser.SignatureLength

    create(o1, o2, price, amount, buyMatcherFee, sellMatcherFee, fee, timestamp, signature)
      .fold(left => Failure(new Exception(left.toString)), right => Success(right))
  }.flatten

}<|MERGE_RESOLUTION|>--- conflicted
+++ resolved
@@ -53,26 +53,6 @@
       "buyMatcherFee" -> buyMatcherFee,
       "sellMatcherFee" -> sellMatcherFee
     )
-<<<<<<< HEAD
-
-    override def balanceChanges(): Seq[BalanceChange] = {
-
-      val matcherChange = Seq(BalanceChange(AssetAcc(buyOrder.matcherPublicKey, None), buyMatcherFee + sellMatcherFee - fee))
-      val buyFeeChange = Seq(BalanceChange(AssetAcc(buyOrder.senderPublicKey, None), -buyMatcherFee))
-      val sellFeeChange = Seq(BalanceChange(AssetAcc(sellOrder.senderPublicKey, None), -sellMatcherFee))
-
-      val exchange = Seq(
-        (buyOrder.senderPublicKey, (buyOrder.assetPair.priceAsset, -buyOrder.getSpendAmount(price, amount).get)),
-        (buyOrder.senderPublicKey, (buyOrder.assetPair.amountAsset, buyOrder.getReceiveAmount(price, amount).get)),
-        (sellOrder.senderPublicKey, (sellOrder.assetPair.priceAsset, sellOrder.getReceiveAmount(price, amount).get)),
-        (sellOrder.senderPublicKey, (sellOrder.assetPair.amountAsset, -sellOrder.getSpendAmount(price, amount).get))
-      )
-
-      buyFeeChange ++ sellFeeChange ++ matcherChange ++
-        exchange.map(c => BalanceChange(AssetAcc(c._1, c._2._1), c._2._2))
-    }
-=======
->>>>>>> 5219eb86
   }
 
   private def createUnverified(buyOrder: Order, sellOrder: Order, price: Long, amount: Long,
