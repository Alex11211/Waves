package scorex.transaction.assets

import com.google.common.primitives.{Bytes, Longs}
import com.wavesplatform.state2.ByteStr
import monix.eval.Coeval
import play.api.libs.json.{JsObject, Json}
import scorex.account.{PrivateKeyAccount, PublicKeyAccount}
import com.wavesplatform.crypto.GostSign
import scorex.transaction.TransactionParser._
import scorex.transaction.{ValidationError, _}

import scala.util.{Failure, Success, Try}

case class ReissueTransaction private(sender: PublicKeyAccount,
                                      assetId: ByteStr,
                                      quantity: Long,
                                      reissuable: Boolean,
                                      fee: Long,
                                      timestamp: Long,
                                      signature: ByteStr) extends SignedTransaction {

  override val transactionType: TransactionType.Value = TransactionType.ReissueTransaction

<<<<<<< HEAD
  lazy val toSign: Array[Byte] = Bytes.concat(Array(transactionType.id.toByte),
    sender.publicKey.getEncoded,
=======
  val toSign: Coeval[Array[Byte]] = Coeval.evalOnce(Bytes.concat(Array(transactionType.id.toByte),
    sender.publicKey,
>>>>>>> 5b0fd1ae
    assetId.arr,
    Longs.toByteArray(quantity),
    if (reissuable) Array(1: Byte) else Array(0: Byte),
    Longs.toByteArray(fee),
    Longs.toByteArray(timestamp)))

  override val json: Coeval[JsObject] = Coeval.evalOnce(jsonBase() ++ Json.obj(
    "assetId" -> assetId.base58,
    "quantity" -> quantity,
    "reissuable" -> reissuable
  ))

  override val assetFee: (Option[AssetId], Long) = (None, fee)

  override val bytes: Coeval[Array[Byte]] = Coeval.evalOnce(Bytes.concat(Array(transactionType.id.toByte), signature.arr, toSign()))
}

object ReissueTransaction {
  def parseTail(bytes: Array[Byte]): Try[ReissueTransaction] = Try {
<<<<<<< HEAD
    val signature =ByteStr(bytes.slice(0, SignatureLength))
=======
    import EllipticCurveImpl._
    val signature = ByteStr(bytes.slice(0, SignatureLength))
>>>>>>> 5b0fd1ae
    val txId = bytes(SignatureLength)
    require(txId == TransactionType.ReissueTransaction.id.toByte, s"Signed tx id is not match")
    val sender = PublicKeyAccount(bytes.slice(SignatureLength + 1, SignatureLength + KeyLength + 1))
    val assetId = ByteStr(bytes.slice(SignatureLength + KeyLength + 1, SignatureLength + KeyLength + AssetIdLength + 1))
    val quantityStart = SignatureLength + KeyLength + AssetIdLength + 1

    val quantity = Longs.fromByteArray(bytes.slice(quantityStart, quantityStart + 8))
    val reissuable = bytes.slice(quantityStart + 8, quantityStart + 9).head == (1: Byte)
    val fee = Longs.fromByteArray(bytes.slice(quantityStart + 9, quantityStart + 17))
    val timestamp = Longs.fromByteArray(bytes.slice(quantityStart + 17, quantityStart + 25))
    ReissueTransaction.create(sender, assetId, quantity, reissuable, fee, timestamp, signature)
      .fold(left => Failure(new Exception(left.toString)), right => Success(right))
  }.flatten

  def create(sender: PublicKeyAccount,
             assetId: ByteStr,
             quantity: Long,
             reissuable: Boolean,
             fee: Long,
             timestamp: Long,
             signature: ByteStr): Either[ValidationError, ReissueTransaction] =
    if (quantity <= 0) {
      Left(ValidationError.NegativeAmount(quantity, "assets"))
    } else if (fee <= 0) {
      Left(ValidationError.InsufficientFee)
    } else {
      Right(ReissueTransaction(sender, assetId, quantity, reissuable, fee, timestamp, signature))
    }

  def create(sender: PrivateKeyAccount,
             assetId: ByteStr,
             quantity: Long,
             reissuable: Boolean,
             fee: Long,
             timestamp: Long): Either[ValidationError, ReissueTransaction] =
    create(sender, assetId, quantity, reissuable, fee, timestamp, ByteStr.empty).right.map { unsigned =>
<<<<<<< HEAD
      unsigned.copy(signature = ByteStr(GostSign.sign(sender, unsigned.toSign)))
=======
      unsigned.copy(signature = ByteStr(EllipticCurveImpl.sign(sender, unsigned.toSign())))
>>>>>>> 5b0fd1ae
    }
}<|MERGE_RESOLUTION|>--- conflicted
+++ resolved
@@ -21,13 +21,8 @@
 
   override val transactionType: TransactionType.Value = TransactionType.ReissueTransaction
 
-<<<<<<< HEAD
-  lazy val toSign: Array[Byte] = Bytes.concat(Array(transactionType.id.toByte),
+  val toSign: Coeval[Array[Byte]] = Coeval.evalOnce(Bytes.concat(Array(transactionType.id.toByte),
     sender.publicKey.getEncoded,
-=======
-  val toSign: Coeval[Array[Byte]] = Coeval.evalOnce(Bytes.concat(Array(transactionType.id.toByte),
-    sender.publicKey,
->>>>>>> 5b0fd1ae
     assetId.arr,
     Longs.toByteArray(quantity),
     if (reissuable) Array(1: Byte) else Array(0: Byte),
@@ -47,12 +42,7 @@
 
 object ReissueTransaction {
   def parseTail(bytes: Array[Byte]): Try[ReissueTransaction] = Try {
-<<<<<<< HEAD
-    val signature =ByteStr(bytes.slice(0, SignatureLength))
-=======
-    import EllipticCurveImpl._
     val signature = ByteStr(bytes.slice(0, SignatureLength))
->>>>>>> 5b0fd1ae
     val txId = bytes(SignatureLength)
     require(txId == TransactionType.ReissueTransaction.id.toByte, s"Signed tx id is not match")
     val sender = PublicKeyAccount(bytes.slice(SignatureLength + 1, SignatureLength + KeyLength + 1))
@@ -89,10 +79,6 @@
              fee: Long,
              timestamp: Long): Either[ValidationError, ReissueTransaction] =
     create(sender, assetId, quantity, reissuable, fee, timestamp, ByteStr.empty).right.map { unsigned =>
-<<<<<<< HEAD
-      unsigned.copy(signature = ByteStr(GostSign.sign(sender, unsigned.toSign)))
-=======
-      unsigned.copy(signature = ByteStr(EllipticCurveImpl.sign(sender, unsigned.toSign())))
->>>>>>> 5b0fd1ae
+      unsigned.copy(signature = ByteStr(GostSign.sign(sender, unsigned.toSign())))
     }
 }