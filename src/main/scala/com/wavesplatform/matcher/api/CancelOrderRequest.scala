--- conflicted
+++ resolved
@@ -4,13 +4,11 @@
 import play.api.libs.functional.syntax._
 import play.api.libs.json.Reads._
 import play.api.libs.json.{JsObject, JsPath, Json, Reads}
-<<<<<<< HEAD
 import scorex.account.{PrivateKeyAccount, PublicKeyAccount}
+import scorex.account.PublicKeyAccount
 import com.wavesplatform.crypto.GostSign
-=======
 import scorex.account.PublicKeyAccount
 import scorex.crypto.EllipticCurveImpl
->>>>>>> 5b0fd1ae
 import scorex.crypto.encode.Base58
 import scorex.transaction.assets.exchange.OrderJson._
 
@@ -37,12 +35,4 @@
       (JsPath \ "signature").read[Array[Byte]]
     r(CancelOrderRequest.apply _)
   }
-<<<<<<< HEAD
-
-  def sign(unsigned: CancelOrderRequest, sender: PrivateKeyAccount): CancelOrderRequest = {
-    val sig = GostSign.sign(sender, unsigned.toSign)
-    unsigned.copy(signature = sig)
-  }
-=======
->>>>>>> 5b0fd1ae
 }