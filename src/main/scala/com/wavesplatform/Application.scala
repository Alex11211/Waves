package com.wavesplatform

import java.io.File

import akka.actor.{ActorSystem, Props}
import com.typesafe.config.ConfigFactory
import com.wavesplatform.actor.RootActorSystem
import com.wavesplatform.http.NodeApiRoute
import com.wavesplatform.matcher.{MatcherApplication, MatcherSettings}
import com.wavesplatform.settings._
import com.wavesplatform.settings.BlockchainSettingsExtension._
import scorex.account.AddressScheme
import scorex.api.http._
import scorex.api.http.assets.AssetsBroadcastApiRoute
import scorex.app.ApplicationVersion
import scorex.consensus.nxt.WavesConsensusModule
import scorex.consensus.nxt.api.http.NxtConsensusApiRoute
import scorex.network.{TransactionalMessagesRepo, UnconfirmedPoolSynchronizer}
import scorex.transaction.SimpleTransactionModule
import scorex.utils.ScorexLogging
import scorex.waves.http.{DebugApiRoute, WavesApiRoute}
import com.typesafe.config._

import scala.reflect.runtime.universe._
<<<<<<< HEAD
import com.wavesplatform.actor.RootActorSystem
import scorex.api.http.assets.SignedAssetsApiRoute
import scorex.consensus.nxt.api.http.NxtConsensusApiRoute
import scorex.settings.Settings
import com.wavesplatform.matcher.MatcherApplication
import scorex.consensus.nxt.WavesConsensusModule
=======
>>>>>>> ad2c5619

class Application(as: ActorSystem, wavesSettings: WavesSettings) extends {
  val matcherSettings: MatcherSettings = wavesSettings.matcherSettings
  val restAPISettings: RestAPISettings = wavesSettings.restAPISettings
  override implicit val settings = wavesSettings

  override val applicationName = Constants.ApplicationName +
    wavesSettings.blockchainSettings.addressSchemeCharacter
  override val appVersion = {
    val parts = Constants.VersionString.split("\\.")
    ApplicationVersion(parts(0).toInt, parts(1).toInt, parts(2).split("-").head.toInt)
  }
  override implicit val actorSystem = as
} with scorex.app.RunnableApplication
  with MatcherApplication {

  override implicit lazy val consensusModule = new WavesConsensusModule(settings.blockchainSettings.asChainParameters, Constants.AvgBlockDelay)

  override implicit lazy val transactionModule = new SimpleTransactionModule(settings.blockchainSettings.asChainParameters)(settings, this)

  override lazy val blockStorage = transactionModule.blockStorage

  lazy val consensusApiRoute = new NxtConsensusApiRoute(this)

  override lazy val apiRoutes = Seq(
    BlocksApiRoute(settings.restAPISettings, settings.checkpointsSettings, history, coordinator),
    TransactionsApiRoute(settings.restAPISettings, blockStorage.state, history, transactionModule),
    consensusApiRoute,
    WalletApiRoute(settings.restAPISettings, wallet),
    PaymentApiRoute(settings.restAPISettings, wallet, transactionModule),
    UtilsApiRoute(settings.restAPISettings),
    PeersApiRoute(settings.restAPISettings, peerManager, networkController),
    AddressApiRoute(settings.restAPISettings, wallet, blockStorage.state),
    DebugApiRoute(settings.restAPISettings, wallet, blockStorage),
    WavesApiRoute(settings.restAPISettings, wallet, transactionModule),
    AssetsApiRoute(settings.restAPISettings, wallet, blockStorage.state, transactionModule),
    NodeApiRoute(this),
<<<<<<< HEAD
    SignedAssetsApiRoute(settings, transactionModule),
    LeaseApiRoute(this)
=======
    AssetsBroadcastApiRoute(settings.restAPISettings, transactionModule)
>>>>>>> ad2c5619
  )

  override lazy val apiTypes = Seq(
    typeOf[BlocksApiRoute],
    typeOf[TransactionsApiRoute],
    typeOf[NxtConsensusApiRoute],
    typeOf[WalletApiRoute],
    typeOf[PaymentApiRoute],
    typeOf[UtilsApiRoute],
    typeOf[PeersApiRoute],
    typeOf[AddressApiRoute],
    typeOf[DebugApiRoute],
    typeOf[WavesApiRoute],
    typeOf[AssetsApiRoute],
    typeOf[NodeApiRoute],
    typeOf[SignedAssetsApiRoute],
    typeOf[LeaseApiRoute]
  )

  override lazy val additionalMessageSpecs = TransactionalMessagesRepo.specs

  actorSystem.actorOf(Props(classOf[UnconfirmedPoolSynchronizer], transactionModule, settings.utxSettings, networkController))

  override def run(): Unit = {
    super.run()

    if (matcherSettings.enable) runMatcher()
  }
}

object Application extends ScorexLogging {
  def main(args: Array[String]): Unit = {
    log.info("Starting...")

    val maybeUserConfig = for {
      maybeFilename <- args.headOption
      file = new File(maybeFilename)
      if file.exists
    } yield ConfigFactory.parseFile(file)

    val config = maybeUserConfig.foldLeft(ConfigFactory.load()) { (default, user) => user.withFallback(default) }

    val settings = WavesSettings.fromConfig(config.resolve)

    RootActorSystem.start("wavesplatform", settings.matcherSettings) { actorSystem =>
      configureLogging(settings)

      // Initialize global var with actual address scheme
      AddressScheme.current = new AddressScheme {
        override val chainId: Byte = settings.blockchainSettings.addressSchemeCharacter.toByte
      }

      log.info(s"${Constants.AgentName} Blockchain Id: ${settings.blockchainSettings.addressSchemeCharacter}")

      val application = new Application(actorSystem, settings)
      application.run()

      if (application.wallet.privateKeyAccounts().isEmpty)
        application.wallet.generateNewAccounts(1)
    }
  }

  /**
    * Configure logback logging level according to settings
    */
  private def configureLogging(settings: WavesSettings) = {
    import ch.qos.logback.classic.{Level, LoggerContext}
    import org.slf4j._

    val lc = LoggerFactory.getILoggerFactory.asInstanceOf[LoggerContext]
    val rootLogger = lc.getLogger(Logger.ROOT_LOGGER_NAME)
    settings.loggingLevel match {
      case LogLevel.DEBUG => rootLogger.setLevel(Level.DEBUG)
      case LogLevel.INFO => rootLogger.setLevel(Level.INFO)
      case LogLevel.WARN => rootLogger.setLevel(Level.WARN)
      case LogLevel.ERROR => rootLogger.setLevel(Level.ERROR)
    }
  }
}<|MERGE_RESOLUTION|>--- conflicted
+++ resolved
@@ -22,15 +22,6 @@
 import com.typesafe.config._
 
 import scala.reflect.runtime.universe._
-<<<<<<< HEAD
-import com.wavesplatform.actor.RootActorSystem
-import scorex.api.http.assets.SignedAssetsApiRoute
-import scorex.consensus.nxt.api.http.NxtConsensusApiRoute
-import scorex.settings.Settings
-import com.wavesplatform.matcher.MatcherApplication
-import scorex.consensus.nxt.WavesConsensusModule
-=======
->>>>>>> ad2c5619
 
 class Application(as: ActorSystem, wavesSettings: WavesSettings) extends {
   val matcherSettings: MatcherSettings = wavesSettings.matcherSettings
@@ -68,12 +59,8 @@
     WavesApiRoute(settings.restAPISettings, wallet, transactionModule),
     AssetsApiRoute(settings.restAPISettings, wallet, blockStorage.state, transactionModule),
     NodeApiRoute(this),
-<<<<<<< HEAD
-    SignedAssetsApiRoute(settings, transactionModule),
+    AssetsBroadcastApiRoute(settings.restAPISettings, transactionModule),
     LeaseApiRoute(this)
-=======
-    AssetsBroadcastApiRoute(settings.restAPISettings, transactionModule)
->>>>>>> ad2c5619
   )
 
   override lazy val apiTypes = Seq(
@@ -89,7 +76,7 @@
     typeOf[WavesApiRoute],
     typeOf[AssetsApiRoute],
     typeOf[NodeApiRoute],
-    typeOf[SignedAssetsApiRoute],
+    typeOf[AssetsBroadcastApiRoute],
     typeOf[LeaseApiRoute]
   )
 
